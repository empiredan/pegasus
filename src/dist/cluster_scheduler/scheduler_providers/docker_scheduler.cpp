--- conflicted
+++ resolved
@@ -203,16 +203,10 @@
             zauto_lock l(_lock);
             _deploy_map.insert(std::make_pair(unit->name,unit));
         }
-<<<<<<< HEAD
-        auto cb = [this,unit](){
-            create_containers(unit->name,unit->deployment_callback,unit->local_package_directory,unit->remote_package_directory);
-        };
-        dsn::tasking::enqueue(LPC_DOCKER_CREATE,this,std::move(cb));
-=======
+
         dsn::tasking::enqueue(LPC_DOCKER_CREATE,this, [this, unit]() {
             create_containers(unit->name, unit->deployment_callback, unit->local_package_directory, unit->remote_package_directory);
         });
->>>>>>> 01c5b21c
     }
     
 }
@@ -269,17 +263,10 @@
         return_machines(unit->name);
         _deploy_map.erase(it);
         _lock.unlock();
-<<<<<<< HEAD
-
-        auto cb = [this,unit](){
-            delete_containers(unit->name,unit->undeployment_callback,unit->local_package_directory,unit->remote_package_directory);
-        };
-        dsn::tasking::enqueue(LPC_DOCKER_DELETE,this,std::move(cb));
-=======
+
         dsn::tasking::enqueue(LPC_DOCKER_DELETE,this, [this, unit]() {
-            delete_containers(unit->name, unit->deployment_callback, unit->local_package_directory, unit->remote_package_directory);
+            delete_containers(unit->name, unit->undeployment_callback, unit->local_package_directory, unit->remote_package_directory);
         });
->>>>>>> 01c5b21c
     }
     else
     {
