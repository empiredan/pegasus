/*
 * The MIT License (MIT)
 *
 * Copyright (c) 2015 Microsoft Corporation
 * 
 * -=- Robust Distributed System Nucleus (rDSN) -=- 
 *
 * Permission is hereby granted, free of charge, to any person obtaining a copy
 * of this software and associated documentation files (the "Software"), to deal
 * in the Software without restriction, including without limitation the rights
 * to use, copy, modify, merge, publish, distribute, sublicense, and/or sell
 * copies of the Software, and to permit persons to whom the Software is
 * furnished to do so, subject to the following conditions:
 *
 * The above copyright notice and this permission notice shall be included in
 * all copies or substantial portions of the Software.
 *
 * THE SOFTWARE IS PROVIDED "AS IS", WITHOUT WARRANTY OF ANY KIND, EXPRESS OR
 * IMPLIED, INCLUDING BUT NOT LIMITED TO THE WARRANTIES OF MERCHANTABILITY,
 * FITNESS FOR A PARTICULAR PURPOSE AND NONINFRINGEMENT. IN NO EVENT SHALL THE
 * AUTHORS OR COPYRIGHT HOLDERS BE LIABLE FOR ANY CLAIM, DAMAGES OR OTHER
 * LIABILITY, WHETHER IN AN ACTION OF CONTRACT, TORT OR OTHERWISE, ARISING FROM,
 * OUT OF OR IN CONNECTION WITH THE SOFTWARE OR THE USE OR OTHER DEALINGS IN
 * THE SOFTWARE.
 */

/*
 * Description:
 *     What is this file about?
 *
 * Revision history:
 *     xxxx-xx-xx, author, first version
 *     xxxx-xx-xx, author, fix bug about xxx
 */

# include "replication_app_base.h"
# include "replica.h"
# include "mutation.h"
# include <dsn/internal/factory_store.h>
# include "mutation_log.h"
# include <fstream>

# ifdef __TITLE__
# undef __TITLE__
# endif
# define __TITLE__ "replica.app_base"

namespace dsn { namespace replication {

error_code replica_init_info::load(const char* file)
{
    std::ifstream is(file, std::ios::binary);
    if (!is.is_open())
    {
        derror("open file %s failed", file);
        return ERR_FILE_OPERATION_FAILED;
    }

    magic = 0x0;
    is.read((char*)this, sizeof(*this));
    is.close();

    if (magic != 0xdeadbeef)
    {
        derror("data in file %s is invalid (magic)", file);
        return ERR_INVALID_DATA;
    }

    auto fcrc = crc;
    crc = 0; // set for crc computation
    auto lcrc = dsn_crc32_compute((const void*)this, sizeof(*this), 0);
    crc = fcrc; // recover

    if (lcrc != fcrc)
    {
        derror("data in file %s is invalid (crc)", file);
        return ERR_INVALID_DATA;
    }
    
    return ERR_OK;
}

error_code replica_init_info::store(const char* file)
{
    std::string ffile = std::string(file);
    std::string tmp_file = ffile + ".tmp";

    std::ofstream os(tmp_file.c_str(), (std::ofstream::out | std::ios::binary | std::ofstream::trunc));
    if (!os.is_open())
    {
        derror("open file %s failed", tmp_file.c_str());
        return ERR_FILE_OPERATION_FAILED;
    }

    // compute crc
    crc = 0;
    crc = dsn_crc32_compute((const void*)this, sizeof(*this), 0);

    os.write((const char*)this, sizeof(*this));
    os.close();

    if (!utils::filesystem::rename_path(tmp_file, ffile))
    {
        return ERR_FILE_OPERATION_FAILED;
    }

    ddebug("update app init info in %s, ballot = %" PRId64 ", decree = %" PRId64 ", log_offset<S,P> = <%" PRId64 ",%" PRId64 ">",
        ffile.c_str(),
        init_ballot,
        init_decree,
        init_offset_in_shared_log,
        init_offset_in_private_log
        );
    return ERR_OK;
}

replication_app_base::replication_app_base(replica* replica)
{
    _dir_data = replica->dir() + "/data";
    _dir_learn = replica->dir() + "/learn";
    _batch_state = BS_NOT_BATCH;
    _app_info = nullptr;
    _replica = replica;

    install_perf_counters();
}

void replication_app_base::reset_states()
{
    _batch_state = BS_NOT_BATCH;
    _app_info->info.type1.last_committed_decree = 0;
    _app_info->info.type1.last_durable_decree = 0;
    _app_info->info.type1.physical_error = 0;
}

const char* replication_app_base::replica_name() const
{
    return _replica->name();
}

void replication_app_base::install_perf_counters()
{
    std::stringstream ss;
    
    ss << replica_name() << ".commit(#/s)";
    _app_commit_throughput.init("eon.app", ss.str().c_str(), COUNTER_TYPE_RATE, "commit throughput for current app");

    ss.clear();
    ss.str("");
    ss << replica_name() << ".latency(ns)";
    _app_commit_latency.init("eon.app", ss.str().c_str(), COUNTER_TYPE_NUMBER_PERCENTILES, "commit latency for current app");

    ss.clear();
    ss.str("");
    ss << replica_name() << ".decree#";
    _app_commit_decree.init("eon.app", ss.str().c_str(), COUNTER_TYPE_NUMBER, "commit decree for current app");

    ss.clear();
    ss.str("");
    ss << replica_name() << ".req(#/s)";
    _app_req_throughput.init("eon.app", ss.str().c_str(), COUNTER_TYPE_RATE, "request throughput for current app");
}

void replication_app_base::reset_counters_after_learning()
{
    _app_commit_decree.set(last_committed_decree());
}

error_code replication_app_base::open_internal(replica* r, bool create_new)
{
    if (create_new)
    {
        auto& dir = data_dir();
        dsn::utils::filesystem::remove_path(dir);
        dsn::utils::filesystem::create_directory(dir);
    }
    
    if (!dsn::utils::filesystem::create_directory(_dir_data))
    {
        dassert(false, "Fail to create directory %s.", _dir_data.c_str());
    }

    if (!dsn::utils::filesystem::create_directory(_dir_learn))
    {
        dassert(false, "Fail to create directory %s.", _dir_learn.c_str());
    }

    auto err = open();
    if (err == ERR_OK)
    {
        _app_info->info.type1.last_committed_decree = last_durable_decree();
        if (!create_new)
        {
            std::string info_path = utils::filesystem::path_combine(r->dir(), ".info");
            err = _info.load(info_path.c_str());
        }

        _app_commit_decree.add(last_committed_decree());
    }
    
    return err;
}

::dsn::error_code replication_app_base::open()
{
    auto gpid = _replica->get_gpid();
    dsn_gpid gd;
    gd.u.app_id = gpid.app_id;
    gd.u.partition_index = gpid.pidx;

    ::dsn::error_code err = dsn_layer1_app_create(gd, &_app_context);
    if (err == ERR_OK)
    {
        _app_info = dsn_get_app_info_ptr(gd);
        dassert(_app_info, "");
        strncpy(_app_info->data_dir, _dir_data.c_str(), sizeof(_app_info->data_dir) / sizeof(char));

        err = dsn_layer1_app_start(_app_context);
    }
    return err;
}

void replication_app_base::prepare_get_checkpoint(/*out*/ ::dsn::blob& learn_req)
{
    int size = 4096;
    void* buffer = dsn_transient_malloc(size);
    int sz2 = dsn_layer1_app_prepare_learn_request(_app_context, buffer, size);

    while (sz2 > size)
    {
        dsn_transient_free(buffer);

        size = sz2;
        buffer = dsn_transient_malloc(size);
        sz2 = dsn_layer1_app_prepare_learn_request(_app_context, buffer, size);
    }

    if (sz2 == 0)
    {
        dsn_transient_free(buffer);
    }
    else
    {
        learn_req = ::dsn::blob(
            std::shared_ptr<char>(
                (char*)buffer,
                [](char* buf) { dsn_transient_free((void*)buf); }),
            sz2
            );
    }
}

::dsn::error_code replication_app_base::get_checkpoint(
    int64_t start,
    const ::dsn::blob& learn_request,
    learn_state& state
    )
{
    dsn_app_learn_state* lstate;
    int size = 4096;
    void* buffer = dsn_transient_malloc(size);
    lstate = (dsn_app_learn_state*)buffer;

    error_code err = dsn_layer1_app_get_checkpoint(_app_context, start,
        (void*)learn_request.data(),
        learn_request.length(),
        (dsn_app_learn_state*)buffer,
        size
        );

    while (err == ERR_CAPACITY_EXCEEDED)
    {
        dsn_transient_free(buffer);

        size = lstate->total_learn_state_size;
        buffer = dsn_transient_malloc(size);
        lstate = (dsn_app_learn_state*)buffer;

        err = dsn_layer1_app_get_checkpoint(_app_context, start,
            (void*)learn_request.data(),
            learn_request.length(),
            (dsn_app_learn_state*)buffer,
            size
            );
    }

    if (err == ERR_OK)
    {
        state.from_decree_excluded = lstate->from_decree_excluded;
        state.to_decree_included = lstate->to_decree_included;
        state.meta = dsn::blob(
            std::shared_ptr<char>((char*)buffer, [](char* buf) { dsn_transient_free((void*)buf); }),
            (const char*)lstate->meta_state_ptr - (const char*)buffer, 
            lstate->meta_state_size
            );

        for (int i = 0; i < lstate->file_state_count; i++)
        {
            state.files.push_back(std::string(*lstate->files++));
        }
    }
    else
    {
        dsn_transient_free(buffer);
    }
    return err;
}

::dsn::error_code replication_app_base::apply_checkpoint(const learn_state& state, dsn_chkpt_apply_mode mode)
{
    dsn_app_learn_state lstate;
    std::vector<const char*> files;

    lstate.from_decree_excluded = state.from_decree_excluded;
    lstate.to_decree_included = state.to_decree_included;
    lstate.meta_state_ptr = (void*)state.meta.data();
    lstate.meta_state_size = state.meta.length();
    lstate.file_state_count = (int)state.files.size();
    lstate.total_learn_state_size = 0;
    if (lstate.file_state_count > 0)
    {
        for (auto& f : state.files)
        {
            files.push_back(f.c_str());
        }

        lstate.files = &files[0];
    }

    return dsn_layer1_app_apply_checkpoint(_app_context, &lstate, mode);
}

error_code replication_app_base::write_internal(mutation_ptr& mu)
{
    dassert(mu->data.header.decree == last_committed_decree() + 1, "");
    dassert(mu->data.updates.size() == mu->client_requests.size(), "");
    dassert(mu->data.updates.size() > 0, "");

    int count = static_cast<int>(mu->client_requests.size());
    _batch_state = (count == 1 ? BS_NOT_BATCH : BS_BATCH);
    for (int i = 0; i < count; i++)
    {
        if (_batch_state == BS_BATCH && i + 1 == count)
        {
            _batch_state = BS_BATCH_LAST;
        }

        const mutation_update& update = mu->data.updates[i];
        dsn_message_t req = mu->client_requests[i];
        if (update.code != RPC_REPLICATION_WRITE_EMPTY)
        {
            dinfo("%s: mutation %s dispatch rpc call: %s",
                  _replica->name(), mu->name(), update.code.to_string());
         
            if (req == nullptr)
            {                
                req = dsn_msg_create_received_request(update.code, (void*)update.data.data(), update.data.length());
                dsn_layer1_app_commit_rpc_request(_app_context, req, true);
                dsn_msg_release_ref(req);
                req = nullptr;
            }
            else
            {
                dsn_layer1_app_commit_rpc_request(_app_context, req, true);
            }

            //binary_reader reader(update.data);
            //dsn_message_t resp = (req ? dsn_msg_create_response(req) : nullptr);

            ////uint64_t now = dsn_now_ns();
            //dispatch_rpc_call(update.code, reader, resp);
            ////now = dsn_now_ns() - now;

            ////_app_commit_latency.set(now);
        }
        else
        {
            // empty mutation write
        }

        if (_app_info->info.type1.physical_error != 0)
        {
            derror("%s: physical error %d occurs in replication local app %s",
                   _replica->name(), _app_info->info.type1.physical_error, data_dir().c_str());
            return ERR_LOCAL_APP_FAILURE;
        }
    }

    ++_app_info->info.type1.last_committed_decree;

    _replica->update_commit_statistics(count);
    _app_commit_throughput.add(1);
    _app_req_throughput.add((uint64_t)count);
    _app_commit_decree.increment();

    return ERR_OK;
}

error_code replication_app_base::update_init_info(replica* r, int64_t shared_log_offset, int64_t private_log_offset)
{
    _info.crc = 0;
    _info.magic = 0xdeadbeef;
    _info.init_ballot = r->get_ballot();
    _info.init_decree = r->last_committed_decree();
    _info.init_offset_in_shared_log = shared_log_offset;
    _info.init_offset_in_private_log = private_log_offset;

    std::string info_path = utils::filesystem::path_combine(r->dir(), ".info");
    return _info.store(info_path.c_str());
}

<<<<<<< HEAD
void replication_app_base::dispatch_rpc_call(dsn_task_code_t code, binary_reader& reader, dsn_message_t response)
{
    local_rpc_handler_info* h = nullptr;
    {
        utils::auto_read_lock l(_handlers_lock);
        auto it = _handlers.find(code);
        if (it != _handlers.end())
        {
            h = it->second;
            h->ref_count.fetch_add(1, std::memory_order_relaxed);
        }
    }
    
    if (h)
    {
        if (response)
        {
            // replication layer error
            ::dsn::marshall(response, ERR_OK);
        }

        h->callback(this, h->inner_callback, reader, response);
        if (1 == h->ref_count.fetch_sub(1, std::memory_order_release))
        {
            delete h;
        }
    }
    else
    {
        dwarn("cannot find handler for rpc code %s in %s",
            dsn_task_code_to_string(code), data_dir().c_str());
    }    
}

=======
>>>>>>> 18235b94
}} // end namespace<|MERGE_RESOLUTION|>--- conflicted
+++ resolved
@@ -409,41 +409,4 @@
     return _info.store(info_path.c_str());
 }
 
-<<<<<<< HEAD
-void replication_app_base::dispatch_rpc_call(dsn_task_code_t code, binary_reader& reader, dsn_message_t response)
-{
-    local_rpc_handler_info* h = nullptr;
-    {
-        utils::auto_read_lock l(_handlers_lock);
-        auto it = _handlers.find(code);
-        if (it != _handlers.end())
-        {
-            h = it->second;
-            h->ref_count.fetch_add(1, std::memory_order_relaxed);
-        }
-    }
-    
-    if (h)
-    {
-        if (response)
-        {
-            // replication layer error
-            ::dsn::marshall(response, ERR_OK);
-        }
-
-        h->callback(this, h->inner_callback, reader, response);
-        if (1 == h->ref_count.fetch_sub(1, std::memory_order_release))
-        {
-            delete h;
-        }
-    }
-    else
-    {
-        dwarn("cannot find handler for rpc code %s in %s",
-            dsn_task_code_to_string(code), data_dir().c_str());
-    }    
-}
-
-=======
->>>>>>> 18235b94
 }} // end namespace