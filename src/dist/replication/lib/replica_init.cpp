--- conflicted
+++ resolved
@@ -182,17 +182,7 @@
 {
     dassert(nullptr == _app, "");
 
-<<<<<<< HEAD
     _app.reset(new replication_app_base(this));
-=======
-    _app.reset(::dsn::utils::factory_store<replication_app_base>::create(_app_type.c_str(), ::dsn::PROVIDER_TYPE_MAIN, this));
-    if (nullptr == _app)
-    {
-        derror("%s: app type '%s' not found", name(), _app_type.c_str());
-        return ERR_OBJECT_NOT_FOUND;
-    }
-
->>>>>>> 4ade484e
     error_code err = _app->open_internal(
         this,
         create_new
@@ -239,8 +229,8 @@
         {
             ddebug("%s: start to replay private log", name());
 
-            std::map<global_partition_id, decree> replay_condition;
-            replay_condition[_config.gpid] = _app->last_committed_decree();
+            std::map<gpid, decree> replay_condition;
+            replay_condition[_config.pid] = _app->last_committed_decree();
 
             uint64_t start_time = now_ms();
             err = _private_log->open(
@@ -248,7 +238,6 @@
                 {
                     return replay_mutation(mu, true);
                 },
-<<<<<<< HEAD
                 [this](error_code err) 
                 {
                     tasking::enqueue(
@@ -259,11 +248,7 @@
                         );
                 }
                 );
-=======
-                replay_condition
-            );
             uint64_t finish_time = now_ms();
->>>>>>> 4ade484e
 
             if (err == ERR_OK)
             {
