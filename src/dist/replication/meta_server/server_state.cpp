/*

 * The MIT License (MIT)
 *
 * Copyright (c) 2015 Microsoft Corporation
 * 
 * -=- Robust Distributed System Nucleus (rDSN) -=- 
 *
 * Permission is hereby granted, free of charge, to any person obtaining a copy
 * of this software and associated documentation files (the "Software"), to deal
 * in the Software without restriction, including without limitation the rights
 * to use, copy, modify, merge, publish, distribute, sublicense, and/or sell
 * copies of the Software, and to permit persons to whom the Software is
 * furnished to do so, subject to the following conditions:
 *
 * The above copyright notice and this permission notice shall be included in
 * all copies or substantial portions of the Software.
 *
 * THE SOFTWARE IS PROVIDED "AS IS", WITHOUT WARRANTY OF ANY KIND, EXPRESS OR
 * IMPLIED, INCLUDING BUT NOT LIMITED TO THE WARRANTIES OF MERCHANTABILITY,
 * FITNESS FOR A PARTICULAR PURPOSE AND NONINFRINGEMENT. IN NO EVENT SHALL THE
 * AUTHORS OR COPYRIGHT HOLDERS BE LIABLE FOR ANY CLAIM, DAMAGES OR OTHER
 * LIABILITY, WHETHER IN AN ACTION OF CONTRACT, TORT OR OTHERWISE, ARISING FROM,
 * OUT OF OR IN CONNECTION WITH THE SOFTWARE OR THE USE OR OTHER DEALINGS IN
 * THE SOFTWARE.
 */

/*
 * Description:
 *     What is this file about?
 *
 * Revision history:
 *     xxxx-xx-xx, author, first version
 *     xxxx-xx-xx, author, fix bug about xxx
 */

# include "server_state.h"
# include <dsn/internal/factory_store.h>
# include <sstream>
# include <cinttypes>
# include <boost/lexical_cast.hpp>

# include <rapidjson/document.h>
# include <rapidjson/prettywriter.h>
# include <rapidjson/writer.h>
# include <rapidjson/stringbuffer.h>

# ifdef __TITLE__
# undef __TITLE__
# endif
# define __TITLE__ "meta.server.state"

# include "dump_file.h"

int32_t server_state::_default_max_replica_count = 3;

/// misc functions for server state
void marshall(binary_writer& writer, const app_state& val)
{
    marshall(writer, val.status);
    marshall(writer, val.app_type);
    marshall(writer, val.app_name);
    marshall(writer, val.app_id);
    marshall(writer, val.partition_count);
    marshall(writer, val.partitions);
}
/**
 * app_state:
 * {
 *   "app_type": "whatever",
 *   "app_id": 11,
 *   "app_name": "you like",
 *   "partition_count": 2323,
 *   "status": "available"/"dropped"
 * }
 */
void marshall_json(blob& output, const app_state& app, bool available_status)
{
    rapidjson::StringBuffer buffer;
    rapidjson::Writer<rapidjson::StringBuffer> writer(buffer);

    writer.StartObject();
    writer.String("app_type"); writer.String(app.app_type.c_str());
    writer.String("app_name"); writer.String(app.app_name.c_str());
    writer.String("app_id"); writer.Int(app.app_id);
    writer.String("partition_count"); writer.Int(app.partition_count);
    writer.String("status"); writer.String(available_status?"available":"dropped");
    writer.EndObject();

    std::shared_ptr<char> outptr(new char[buffer.GetSize()], [](char* ptr){ delete []ptr; } );
    memcpy(outptr.get(), buffer.GetString(), buffer.GetSize());
    output.assign(outptr, 0, buffer.GetSize());
}

static const char* partition_status_str[] = {
    "inactive", "error", "primary", "secondary",
    "potential_secondary", "invalid", nullptr
};
const char* get_partition_status_string(partition_status ps)
{
    return partition_status_str[ps];
}
partition_status get_partition_status(const char* status_str)
{
    for (int i=0; partition_status_str[i]!=nullptr; ++i)
        if (strcmp(partition_status_str[i], status_str)==0)
            return (partition_status)i;
    return PS_INVALID;
}
/**
 * Example partition config:
 * {"app_type":"whatever", "gpid": "1.0", 
 *  "ballot": 1, "last_committed_decree": 2, "max_replica_count": 3,
 *  "entries": [{"addr": "xxx.xxx.xxx.xxx:12345", "partition_status": "primary"},
 *              {"addr": "xxx.xxx.xxx.xxb:23424", "partition_status": "secondary"}
 *             ]}
 * type of role: primary/secondary/inactive
 **/
void marshall_json(blob& output, const partition_configuration& pc)
{
    rapidjson::StringBuffer buffer;
    rapidjson::Writer<rapidjson::StringBuffer> writer(buffer);

    auto end_point_gen_json = [&writer](const ::dsn::rpc_address& ep, partition_status ps) {
        if (ep.is_invalid())
            return;
        writer.StartObject();
        writer.String("addr"); writer.String( ep.to_string() );
        writer.String("partition_status"); writer.String( get_partition_status_string(ps) );
        writer.EndObject();
    };

    writer.StartObject();

    writer.String("app_type"); writer.String(pc.app_type.c_str());

    std::stringstream gpid;
    gpid << pc.gpid.app_id << "." << pc.gpid.pidx;
    writer.String("gpid"); writer.String( gpid.str().c_str() );

    writer.String("ballot"); writer.Int64(pc.ballot);
    writer.String("max_replica_count"); writer.Int(pc.max_replica_count);
    writer.String("last_committed_decree"); writer.Int64(pc.last_committed_decree);

    writer.String("entries");
    writer.StartArray();
    end_point_gen_json(pc.primary, PS_PRIMARY);
    for (unsigned int i=0; i!=pc.secondaries.size(); ++i)
        end_point_gen_json(pc.secondaries[i], PS_SECONDARY);
    for (unsigned int i=0; i!=pc.last_drops.size(); ++i)
        end_point_gen_json(pc.last_drops[i], PS_INACTIVE);
    writer.EndArray();

    writer.EndObject();

    std::shared_ptr<char> outptr(new char[buffer.GetSize()], [](char* ptr){ delete []ptr; } );
    memcpy(outptr.get(), buffer.GetString(), buffer.GetSize());
    output.assign(outptr, 0, buffer.GetSize());
}

void unmarshall(binary_reader& reader, /*out*/ app_state& val)
{
    unmarshall(reader, val.status);
    unmarshall(reader, val.app_type);
    unmarshall(reader, val.app_name);
    unmarshall(reader, val.app_id);
    unmarshall(reader, val.partition_count);
    unmarshall(reader, val.partitions);
}

void init_partition_configuration(/*out*/partition_configuration& pc, /*in*/const app_state& app, int32_t max_replica_count)
{
    pc.app_type = app.app_type;
    pc.ballot = 0;
    pc.gpid.app_id = app.app_id;
    pc.last_committed_decree = 0;
    pc.max_replica_count = max_replica_count;
    pc.primary.set_invalid();
    pc.secondaries.clear();
    pc.last_drops.clear();
}

void unmarshall_json(const blob& buf, app_state& app)
{
    rapidjson::Document doc;
    std::string input(buf.data(), buf.length());
    if (input.empty() || doc.Parse(input.c_str()).HasParseError() )
        return;

    app.app_type = doc["app_type"].GetString();
    app.app_id = doc["app_id"].GetInt();
    app.app_name = doc["app_name"].GetString();
    app.partition_count = doc["partition_count"].GetInt();
    app.status = strcmp(doc["status"].GetString(), "available")==0?AS_AVAILABLE:AS_DROPPED;
    partition_configuration pc;
    init_partition_configuration(pc, app, server_state::_default_max_replica_count);
    app.partitions.assign(app.partition_count, pc);
    for (unsigned int i=0; i!=app.partition_count; ++i)
        app.partitions[i].gpid.pidx = i;
}

void unmarshall_json(const blob& buf, partition_configuration& pc)
{
    rapidjson::Document doc;
    std::string input(buf.data(), buf.length());

    dinfo("partition config json: %s", input.c_str());
    if ( input.empty() || doc.Parse(input.c_str()).HasParseError())
        return;

    pc.app_type = doc["app_type"].GetString();
    sscanf(doc["gpid"].GetString(), "%d.%d", &pc.gpid.app_id, &pc.gpid.pidx);
    pc.ballot = doc["ballot"].GetInt64();
    pc.max_replica_count = doc["max_replica_count"].GetInt();
    pc.last_committed_decree = doc["last_committed_decree"].GetInt();
    pc.primary.set_invalid();

    rapidjson::Value& entries = doc["entries"];
    for (rapidjson::SizeType i=0; i<entries.Size(); ++i) {
        rapidjson::Value& val = entries[i];
        ::dsn::rpc_address ep;
        ep.from_string_ipv4(val["addr"].GetString());
        partition_status ps = get_partition_status(val["partition_status"].GetString());
        switch (ps) {
        case PS_PRIMARY:
            pc.primary = ep;
            break;
        case PS_SECONDARY:
            pc.secondaries.push_back(ep);
            break;
        default:
            pc.last_drops.push_back(ep);
            break;
        }
    }
}

void maintain_drops(/*inout*/ std::vector<rpc_address>& drops, const rpc_address& node, bool is_add)
{
    auto it = std::find(drops.begin(), drops.end(), node);
    if (is_add)
    {
        if (it != drops.end())
            drops.erase(it);
    }
    else
    {
        if (it == drops.end())
        {
            drops.push_back(node);
            if (drops.size() > 3)
                drops.erase(drops.begin());
        }
        else
        {
            dassert(false, "the node cannot be in drops set before this update", node.to_string());
        }
    }
}

inline bool partition_configuration_equal(const partition_configuration& pc1, const partition_configuration& pc2)
{
    // last_drops is not considered into equality check
    return pc1.ballot == pc2.ballot &&
           pc1.gpid.app_id == pc2.gpid.app_id &&
           pc1.gpid.pidx == pc2.gpid.pidx &&
           pc1.app_type == pc2.app_type &&
           pc1.max_replica_count == pc2.max_replica_count &&
           pc1.primary == pc2.primary &&
           pc1.secondaries == pc2.secondaries &&
           pc1.last_committed_decree == pc2.last_committed_decree;
}

std::string join_path(const std::string& input1, const std::string& input2)
{
    size_t pos1 = input1.size(); // last_valid_pos + 1
    while (pos1 > 0 && input1[pos1-1] == '/') pos1--;
    size_t pos2 = 0; // first non '/' position
    while (pos2 < input2.size() && input2[pos2] == '/') pos2++;
    return input1.substr(0, pos1) + "/" + input2.substr(pos2);
}

/// server state member functions
server_state::server_state()
    : ::dsn::serverlet<server_state>("meta.server.state"), _cli_json_state_handle(nullptr), _cli_dump_handle(nullptr)
{
    _node_live_count = 0;
    _node_live_percentage_threshold_for_update = 65;
    _freeze = true;
    _storage = nullptr;
}

server_state::~server_state()
{
    if (_storage != nullptr)
    {
        delete _storage;
        _storage = nullptr;
    }
    if (_cli_json_state_handle != nullptr)
    {
        dsn_cli_deregister(_cli_json_state_handle);
        _cli_json_state_handle = nullptr;
    }
}

error_code server_state::dump_from_remote_storage(const char *format, const char *local_path, bool sync_immediately)
{
    error_code ec;
    std::shared_ptr<dump_file> file = dump_file::open_file(local_path, true);
    if (file == nullptr)
    {
        derror("open file failed, file(%s)", local_path);
        return ERR_FILE_OPERATION_FAILED;
    }

    if (sync_immediately && ((ec=sync_apps_from_remote_storage())!=ERR_OK)) {
        if (ec == ERR_OBJECT_NOT_FOUND) {
            dwarn("remote storage is empty, just stop the dump");
            return ERR_OK;
        }
        else {
            derror("sync from remote storage failed, err(%s)", ec.to_string());
            return ec;
        }
    }

    file->append_buffer(format, strlen(format));

    size_t apps_count = _apps.size();
    for (size_t i=0; i!=apps_count; ++i)
    {
        app_state snapshot;
        {
            zauto_read_lock l(_lock);
            snapshot = _apps[i];
        }
        if (snapshot.status != app_status::available)
        {
            snapshot.partition_count = 0;
            snapshot.partitions.clear();
        }

        if (strcmp(format, "json") == 0)
        {
            blob data;
            marshall_json(data, snapshot, snapshot.status==AS_AVAILABLE);
            file->append_buffer(data);
            for (const partition_configuration& pc: snapshot.partitions)
            {
                marshall_json(data, pc);
                file->append_buffer(data);
            }
        }
        else if (strcmp(format, "binary") == 0)
        {
            binary_writer writer;
            marshall(writer, snapshot);
            file->append_buffer(writer.get_buffer());
        }
        else
            return ERR_INVALID_PARAMETERS;
    }
    return ERR_OK;
}

error_code server_state::restore_from_local_storage(const char* local_path, bool write_back_to_remote_storage)
{
    error_code ec;

    std::shared_ptr<dump_file> file = dump_file::open_file(local_path, false);
    if (file == nullptr)
    {
        derror("open file failed, file(%s)", local_path);
        return ERR_FILE_OPERATION_FAILED;
    }

    blob data;
    dassert(file->read_next_buffer(data)==1, "read format header fail");
    _apps.clear();

    if ( memcmp(data.data(), "json", 4)==0 )
    {
        while ( true )
        {
            int ans = file->read_next_buffer(data);
            dassert(ans != -1, "read file failed");
            if (ans == 0) //file end
                break;

            _apps.push_back( app_state() );
            app_state& app = _apps.back();
            unmarshall_json(data, app);

            app.partitions.resize(app.partition_count);
            for (unsigned int i=0; i!=app.partition_count; ++i)
            {
                ans = file->read_next_buffer(data);
                dassert(ans == 1, "unexpect read buffer, ret(%d)", ans);
                unmarshall_json(data, app.partitions[i]);
                dassert(app.partitions[i].gpid.pidx==i, "uncorrect partition data, gpid(%d.%d), appname(%s)", app.app_id, i, app.app_name.c_str());
            }
        }
    }
    else if ( memcmp(data.data(), "binary", 6)==0 )
    {
        while (true)
        {
            int ans = file->read_next_buffer(data);
            dassert(ans != -1, "read file failed");
            if (ans == 0) break;

            _apps.push_back( app_state() );
            binary_reader reader(data);
            unmarshall(reader, _apps.back());
        }
    }
    else
    {
        dassert(false, "unsupported format");
    }

    if (write_back_to_remote_storage)
    {
        ec = sync_apps_to_remote_storage();
    }

    for (const app_state& app: _apps)
    {
        while (app.status!=app_status::dropped && app.available_partitions.load() != app.partition_count)
            std::this_thread::sleep_for(std::chrono::seconds(1));
    }
    return ec;
}

DEFINE_TASK_CODE(LPC_META_STATE_SVC_CALLBACK, TASK_PRIORITY_COMMON, THREAD_POOL_META_SERVER);

error_code server_state::initialize()
{
    _default_max_replica_count = (int32_t)dsn_config_get_value_uint64(
        "meta_server",
        "default_max_replica_count",
        3,
        "the default value of max_replica_count for all apps");

    const char* cluster_root = dsn_config_get_value_string(
        "meta_server",
        "cluster_root",
        "/",
        "cluster root of meta server"
        );
    const char* meta_state_service_type = dsn_config_get_value_string(
        "meta_server",
        "meta_state_service_type",
        "meta_state_service_simple",
        "meta_state_service provider type"
        );
    const char* meta_state_service_parameters = dsn_config_get_value_string(
        "meta_server",
        "meta_state_service_parameters",
        "",
        "meta_state_service provider parameters"
        );

    // prepare parameters
    std::vector<std::string> args;
    dsn::utils::split_args(meta_state_service_parameters, args);
    int argc = static_cast<int>(args.size());
    std::vector<const char*> args_ptr;
    args_ptr.resize(argc);
    for (int i = argc - 1; i >= 0; i--)
    {
        args_ptr[i] = args[i].c_str();
    }

    // create storage
    _storage = dsn::utils::factory_store< ::dsn::dist::meta_state_service>::create(
        meta_state_service_type,
        PROVIDER_TYPE_MAIN
        );
    error_code err = _storage->initialize(argc, argc > 0 ? &args_ptr[0] : nullptr);
    if (err != ERR_OK)
    {
        derror("init meta_state_service failed, err = %s", err.to_string());
        return err;
    }

    // prepare cluster root
    std::vector<std::string> slices;
    utils::split_args(cluster_root, slices, '/');
    std::string current = "";
    for (unsigned int i = 0; i != slices.size(); ++i)
    {
        current = join_path(current, slices[i]);
        task_ptr tsk = _storage->create_node(current, LPC_META_STATE_SVC_CALLBACK,
            [&err](error_code ec)
            {
                err = ec;
            }
        );
        tsk->wait();
        if (err != ERR_OK && err != ERR_NODE_ALREADY_EXIST)
        {
            derror("create node failed, node_path = %s, err = %s", current.c_str(), err.to_string());
            return err;
        }
    }
    _cluster_root = current.empty() ? "/" : current;
    _apps_root = join_path(_cluster_root, "apps");
    dassert(_cli_json_state_handle == nullptr, "server state is initialized twice");
    _cli_json_state_handle = dsn_cli_app_register("info", "get info of nodes and apps on meta_server", "", this, &static_cli_json_state, &static_cli_json_state_cleanup);
    dassert(_cli_json_state_handle != nullptr, "register cil handler failed, maybe it has been registered");

    _cli_dump_handle = dsn_cli_app_register(
        "dump",
        "dump app_states of meta server to local file",
        "usage: -f|--format [json|binary] -t|--target target_file",
        this,
        &static_cli_dump_app_states,
        &static_cli_dump_app_states_cleanup
    );
    dassert(_cli_dump_handle != nullptr, "register cli handler failed");

    ddebug("init server_state succeed, cluster_root = %s", _cluster_root.c_str());
    return ERR_OK;
}

error_code server_state::on_become_leader()
{
    _apps.clear();
    _nodes.clear();
    _pending_requests.clear();
    auto err = sync_apps_from_remote_storage();
    if (err == ERR_OBJECT_NOT_FOUND)
        err = initialize_apps();
    return err;
}

std::string server_state::get_app_path(const app_state &app) const
{
    return _apps_root + "/" + boost::lexical_cast<std::string>(app.app_id);
}

std::string server_state::get_partition_path(const app_state &app, int partition_id) const
{
    std::stringstream oss;
    oss << _apps_root << "/" << app.app_id
        << "/" << partition_id;
    return oss.str();
}

std::string server_state::get_partition_path(const global_partition_id& gpid) const
{
    std::stringstream oss;
    oss << _apps_root << "/" << gpid.app_id
        << "/" << gpid.pidx;
    return oss.str();
}

error_code server_state::initialize_apps()
{
    ddebug("start to do initialize");
    app_state app;
    app.app_id = 1;
    app.app_name = dsn_config_get_value_string("replication.app",
        "app_name", "", "replication app name");
    dassert(app.app_name.length() > 0, "'[replication.app] app_name' not specified");
    app.app_type = dsn_config_get_value_string("replication.app",
        "app_type", "", "replication app type-name");
    dassert(app.app_type.length() > 0, "'[replication.app] app_type' not specified");
    app.partition_count = (int)dsn_config_get_value_uint64("replication.app",
        "partition_count", 1, "how many partitions the app should have");
<<<<<<< HEAD
    app.status = app_status::creating;
    app.available_partitions.store(0);
=======
    app.status = AS_AVAILABLE;

>>>>>>> ad1b1d3e
    _apps.push_back(app);

    partition_configuration pc;
    init_partition_configuration(pc, app,
        dsn_config_get_value_uint64("replication.app", "max_replica_count", 3, "max replica count in app"));

    std::vector<partition_configuration>& partitions = _apps.back().partitions;
    partitions.resize(app.partition_count, pc);
    for (unsigned int i=0; i!=partitions.size(); ++i)
        partitions[i].gpid.pidx = i;

    error_code err = sync_apps_to_remote_storage();
    if (err != ERR_OK)
    {
        _apps.pop_back();
        return err;
    }
    return ERR_OK;
}

error_code server_state::sync_apps_to_remote_storage()
{
    // create  cluster_root/apps node
    std::string& apps_path = _apps_root;
    error_code err;
    auto t = _storage->create_node(apps_path, LPC_META_STATE_SVC_CALLBACK,
        [&err](error_code ec)
        { err = ec; }
    );
    t->wait();

    if (err != ERR_NODE_ALREADY_EXIST && err != ERR_OK)
    {
        derror("create root node /apps in meta store failed, err = %s",
            err.to_string());
        return err;
    }

    // the caller of sync_apps_to_remote_storage must ensure the
    // app_status is creating
    err = ERR_OK;
    clientlet tracker(1);
    for (const app_state& app: _apps)
    {
<<<<<<< HEAD
        std::string path = get_app_path(app);
        blob value;
        marshall_json(value, app, true);
        _storage->create_node(path,
=======
        //TODO: handling the case when app.partition_count is a large value
        std::shared_ptr<TEntries> entries = _storage->new_transaction_entries(app.partition_count+1);
        marshall_json(data, app, app.status==AS_AVAILABLE);
        entries->create_node(get_app_path(app), data);
        for (const partition_configuration& pc: app.partitions) {
            marshall_json(data, pc);
            entries->create_node(get_partition_path(pc.gpid), data);
        }
        error_code ec;
        task_ptr tsk = _storage->submit_transaction(
            entries,
>>>>>>> ad1b1d3e
            LPC_META_STATE_SVC_CALLBACK,
            [&err, path](error_code ec)
            {
                if (ec != ERR_OK && ec != ERR_NODE_ALREADY_EXIST)
                {
                    dwarn("create app node failed, path(%s) reason(%s)", path.c_str(), ec.to_string());
                    err = ec;
                }
                else
                {
                    ddebug("create app node %s ok", path.c_str());
                }
            },
            value,
            &tracker);
    }

    dsn_task_tracker_wait_all(tracker.tracker());
    if (err != ERR_OK)
        return err;

    for (app_state& app: _apps)
    {
        if (app.status == app_status::dropped)
            continue;
        for (unsigned int i=0; i!=app.partition_count; ++i)
            init_app_partition_node(app.app_id, i);
    }
    return ERR_OK;
}

error_code server_state::sync_apps_from_remote_storage()
{
    ddebug("start to do sync");
    error_code err = ERR_OK;
    clientlet tracker(1);
    // get all apps

    std::string& app_root = _apps_root;
    _storage->get_children(app_root, LPC_META_STATE_SVC_CALLBACK,
        [&](error_code ec, const std::vector<std::string>& apps)
        {
            if (ec == ERR_OK)
            {
                // get app info
                for (auto& s : apps)
                {
                    auto app_path = join_path(app_root, s);
                    _storage->get_data(
                        app_path,
                        LPC_META_STATE_SVC_CALLBACK,
                        [this, app_path, &err, &tracker](error_code ec, const blob& value)
                    {
                        if (ec == ERR_OK)
                        {
                            app_state state;
                            unmarshall_json(value, state);
                            int app_id = state.app_id;
                            dassert(app_id != 0, "invalid app id");

                            {
                                zauto_write_lock l(_lock);
                                if (app_id > _apps.size())
                                {
                                    _apps.resize(app_id);
                                }

                                if (state.status == app_status::dropped)
                                {
                                    _apps[app_id - 1].status = app_status::dropped;
                                    return;
                                }
                                else
                                {
                                    state.status = app_status::creating;
                                    state.available_partitions.store(0);
                                    _apps[app_id - 1] = state;
                                    _apps[app_id - 1].partitions.resize(state.partition_count);
                                }
                            }

                            // get partition info
                            for (int i = 0; i < state.partition_count; i++)
                            {
                                auto par_path = join_path(app_path, boost::lexical_cast<std::string>(i));
                                _storage->get_data(
                                    par_path,
                                    LPC_META_STATE_SVC_CALLBACK,
                                    [this, app_id, i, par_path, &err](error_code ec, const blob& value)
                                    {
                                        if (ec == ERR_OK)
                                        {
                                            partition_configuration pc;
                                            unmarshall_json(value, pc);
                                            zauto_write_lock l(_lock);
                                            _apps[app_id - 1].partitions[i] = pc;
                                            dassert(pc.gpid.app_id == app_id && pc.gpid.pidx == i, "invalid partition config");

                                            _apps[app_id -1].available_partitions++;
                                        }
                                        else if (ec == ERR_OBJECT_NOT_FOUND)
                                        {
                                            dwarn("partition node %s not exist on remote storage, may half create before", par_path.c_str());
                                            init_partition_configuration(_apps[app_id - 1].partitions[i],
                                                _apps[app_id - 1],
                                                _default_max_replica_count);
                                            init_app_partition_node(app_id, i);
                                        }
                                        else
                                        {
                                            derror("get partition node failed, reason(%s)", ec.to_string());
                                            err = ec;
                                        }
                                    },
                                    &tracker
                                    );
                            }
                        }
                        else
                        {
                            derror("get app info from meta state service failed, path = %s, err = %s",
                                app_path.c_str(), ec.to_string());
                            err = ec;
                        }
                    },
                        &tracker
                        );
                }
            }
            else
            {
                derror("get app list from meta state service failed, path = %s, err = %s",
                    app_root.c_str(), ec.to_string());
                err = ec;
            }
        },
        &tracker
        );

    // wait for all those tasks completed
    dsn_task_tracker_wait_all(tracker.tracker());

    if (err == ERR_OK)
    {
        if (_apps.size() == 0)
            return ERR_OBJECT_NOT_FOUND;

        //all the app is creating right now
        for (app_state& app: _apps)
        {
            if (app.available_partitions == app.partition_count)
            {
                app.status = app_status::available;
            }
        }

        for (app_state& app: _apps) 
        {
            for (int i = 0; i < app.partition_count; i++)
            {
                auto& ps = app.partitions[i];

                if (ps.primary.is_invalid() == false)
                {
                    _nodes[ps.primary].primaries.insert(ps.gpid);
                    _nodes[ps.primary].partitions.insert(ps.gpid);
                }

                for (auto& ep : ps.secondaries)
                {
                    dassert(ep.is_invalid() == false, "");
                    _nodes[ep].partitions.insert(ps.gpid);
                }
            }
        }

        for (auto& node : _nodes)
        {
            node.second.address = node.first;
            node.second.is_alive = true;
            _node_live_count++;
        }

        for (auto& app : _apps)
        {
            for (auto& par : app.partitions)
            {
                check_consistency(par.gpid);
            }
        }
    }

    return err;
}

void server_state::get_node_state(/*out*/ node_states& nodes)
{
    zauto_read_lock l(_lock);
    for (auto it = _nodes.begin(); it != _nodes.end(); ++it)
    {
        nodes.push_back(std::make_pair(it->first, it->second.is_alive));
    }
}

void server_state::set_node_state(const node_states& nodes, /*out*/ machine_fail_updates* pris)
{
    zauto_write_lock l(_lock);

    auto old_lc = _node_live_count;
    
    for (auto& itr : nodes)
    {
        dassert(itr.first.is_invalid() == false, "");

        auto it = _nodes.find(itr.first);
        if (it != _nodes.end())
        {
            bool old = it->second.is_alive;
            it->second.is_alive = itr.second;
            
            if (!old && itr.second)
                _node_live_count++;
            else if (old && !itr.second)
            {
                _node_live_count--;

                if (pris)
                {
                    for (auto& pri : it->second.primaries)
                    {
                        app_state& app = _apps[pri.app_id - 1];
                        partition_configuration& old = app.partitions[pri.pidx];

                        dassert(old.primary == it->first, "");

                        auto request = std::shared_ptr<configuration_update_request>(new configuration_update_request());
                        request->node = old.primary;
                        request->type = CT_DOWNGRADE_TO_INACTIVE;
                        request->config = old;
                        request->config.ballot++;
                        request->config.primary.set_invalid();

                        (*pris)[pri] = request;
                    }
                }
            }   
        }   
        else
        {
            node_state n;
            n.address = itr.first;
            n.is_alive = itr.second;

            _nodes[itr.first] = n;

            if (n.is_alive)
                _node_live_count++;
        }
    }

    if (_node_live_count != old_lc)
    {
        _freeze = (_node_live_count * 100 < _node_live_percentage_threshold_for_update * static_cast<int>(_nodes.size()));
        dinfo("live replica server # changes from %d to %d, freeze = %s", old_lc, _node_live_count, _freeze ? "true":"false");
    }
}

void server_state::apply_cache_nodes()
{
    node_states alive_list;
    for (auto& node: _cache_alive_nodes)
        alive_list.push_back( std::make_pair(node, true) );
    set_node_state(alive_list, nullptr);
}

void server_state::unfree_if_possible_on_start()
{
    zauto_write_lock l(_lock);
    _freeze = (_node_live_count * 100 < _node_live_percentage_threshold_for_update * static_cast<int>(_nodes.size()));
    dinfo("live replica server # is %d, freeze = %s", _node_live_count, _freeze ? "true" : "false");
}

void server_state::set_config_change_subscriber_for_test(config_change_subscriber subscriber)
{
    _config_change_subscriber = subscriber;
}

// partition server & client => meta server
void server_state::query_configuration_by_node(const configuration_query_by_node_request& request, /*out*/ configuration_query_by_node_response& response)
{
    zauto_read_lock l(_lock);

    auto it = _nodes.find(request.node);
    if (it == _nodes.end())
    {
        response.err = ERR_OBJECT_NOT_FOUND;
    }
    else
    {
        response.err = ERR_OK;

        for (auto& p : it->second.partitions)
        {
            response.partitions.push_back(_apps[p.app_id - 1].partitions[p.pidx]);
        }
    }
}

void server_state::query_configuration_by_gpid(global_partition_id id, /*out*/ partition_configuration& config)
{
    zauto_read_lock l(_lock);
    config = _apps[id.app_id - 1].partitions[id.pidx];
}

void server_state::query_configuration_by_index(const configuration_query_by_index_request& request, /*out*/ configuration_query_by_index_response& response)
{
    zauto_read_lock l(_lock);
    int32_t index = get_app_index(request.app_name.c_str());
    if ( -1 == index) {
        response.err = ERR_OBJECT_NOT_FOUND;
        return;
    }

    app_state& app = _apps[index];
    if ( app.status != AS_AVAILABLE ) {
        response.err = ERR_INVALID_STATE;
        return;
    }

    response.err = ERR_OK;
    response.app_id = app.app_id;
    response.partition_count = app.partition_count;

    for (const int32_t& index: request.partition_indices) {
        if (index>=0 && index<app.partitions.size())
            response.partitions.push_back( app.partitions[index]);
    }
    if (response.partitions.empty())
        response.partitions = app.partitions;
}

int32_t server_state::get_app_index(const char *app_name) const
{
    for (const app_state& app: _apps)
        if ( strcmp(app.app_name.c_str(), app_name) == 0 && app.status!=AS_DROPPED)
            return app.app_id-1;
    return -1;
}

DEFINE_TASK_CODE(LPC_META_SERVER_STATE_UPDATE_CALLBACK, TASK_PRIORITY_HIGH, THREAD_POOL_META_SERVER)

void server_state::init_app_partition_node(int app_id, int pidx)
{
    auto on_create_app_partition = [this, app_id, pidx](error_code ec)
    {
        app_state& app = _apps[app_id - 1];
        if (ERR_OK==ec || ERR_NODE_ALREADY_EXIST==ec)
        {
            int avail_count = ++app.available_partitions;
            if (avail_count == app.partition_count)
            {
                ddebug("partition init finished, the app(name:%s, id:%d) is available", app.app_name.c_str(), app.app_id);
                zauto_write_lock l(_lock);
                app.status = app_status::available;
            }
            else
            {
                dinfo("available partition are %d, add partition node gpid(%d.%d) ok", avail_count, app_id, pidx);
            }
        }
        else if (ERR_TIMEOUT == ec)
        {
            dwarn("create partition node failed, gpid(%d.%d), retry later", app_id, pidx);
            //TODO: add parameter of the retry time interval in config file
            tasking::enqueue(LPC_META_SERVER_STATE_UPDATE_CALLBACK,
                             this,
                             std::bind(&server_state::init_app_partition_node, this, app_id, pidx),
                             0,
                             std::chrono::milliseconds(1000));
        }
        else
        {
            dassert(false, "we can't handle this error in init app partition nodes err(%s), gpid(%d.%d)", ec.to_string(), app_id, pidx);
        }
    };

    app_state& app = _apps[app_id - 1];
    std::string app_partition_path = get_partition_path(app, pidx);
    blob value;
    marshall_json(value, app.partitions[pidx]);
    _storage->create_node(app_partition_path,
        LPC_META_SERVER_STATE_UPDATE_CALLBACK,
        on_create_app_partition,
        value);
}

void server_state::initialize_app(app_state& app, dsn_message_t msg)
{
    dsn_msg_add_ref(msg);
    auto on_create_app_root = [this, msg, &app](error_code ec)
    {
        configuration_create_app_response resp;
<<<<<<< HEAD
        if (ERR_OK==ec || ERR_NODE_ALREADY_EXIST==ec)
        {
            dinfo("create app on storage service ok, name: %s, appid %" PRId32 "", app.app_name.c_str(), app.app_id);
=======
        if (ERR_OK == ec || ERR_NODE_ALREADY_EXIST == ec) {
            { 
                zauto_write_lock l(_lock);
                app.status = AS_AVAILABLE;
            }
            dinfo("create app on storage service ok, appname: %s, appid: %" PRId32 "", 
                app.app_name.c_str(), 
                app.app_id);
>>>>>>> ad1b1d3e
            resp.appid = app.app_id;
            resp.err = ERR_OK;
            reply(msg, resp);
            for (unsigned int i=0; i!=app.partition_count; ++i)
            {
                init_app_partition_node(app.app_id, i);
            }
        }
        else if (ERR_TIMEOUT == ec)
        {
<<<<<<< HEAD
            dwarn("initialize app on remote storage failed. Waiting for the client to resend");
=======
            dwarn("the storage service is not available currently, just ignore this request");
            {
                zauto_write_lock l(_lock);
                app.status = AS_CREATE_FAILED;
            }
>>>>>>> ad1b1d3e
        }
        else
        {
            dassert(false, "we can't handle this right now, err(%s)", ec.to_string());
        }
        dsn_msg_release_ref(msg);
    };

    blob value;
    std::string app_dir = get_app_path(app);
    marshall_json(value, app, true);
    _storage->create_node(
        app_dir,
        LPC_META_SERVER_STATE_UPDATE_CALLBACK,
        on_create_app_root,
        value);
}

void server_state::create_app(dsn_message_t msg)
{
    configuration_create_app_request request;
    configuration_create_app_response response;
    bool will_create_app = false;
    int32_t index;
    ::unmarshall(msg ,request);
    
    ddebug("create app request, name(%s), type(%s), partition_count(%d)",
           request.app_name.c_str(),
           request.options.app_type.c_str(),
           request.options.partition_count);

    auto option_match_check = [](const create_app_options& opt, const app_state& exist_app) {
        return opt.partition_count==exist_app.partition_count && 
               opt.app_type==exist_app.app_type;
    };

    {
        zauto_write_lock l(_lock);
        index = get_app_index(request.app_name.c_str());
        /* so we can't store the data on meta_state_service with app_name, but app_id */
        if (index != -1 && _apps[index].status!=AS_DROPPED)
        {
            app_state& exist_app = _apps[index];
            switch (exist_app.status)
            {
            case AS_AVAILABLE:
                if (!request.options.success_if_exist || !option_match_check(request.options, exist_app))
                    response.err = ERR_INVALID_PARAMETERS;
                else {
                    response.err = ERR_OK;
                    response.appid = exist_app.app_id;
                }
                break;
            case AS_CREATING:
                response.err = ERR_BUSY_CREATING;
                break;
            case AS_CREATE_FAILED:
                exist_app.status = AS_CREATING;
                will_create_app = true;
                break;
            case AS_DROPPING:
            case AS_DROP_FAILED:
                response.err = ERR_BUSY_DROPPING;
            default:
                break;
            }
        }
        else {
            will_create_app = true;
            index = _apps.size();
            _apps.push_back(app_state());
            app_state& app = _apps.back();

            //the app_id is started from 1!!!
            app.app_id = index + 1;
            app.app_name = request.app_name;
            app.app_type = request.options.app_type;
            app.partition_count = request.options.partition_count;
            app.available_partitions.store(0);

            partition_configuration pc;
            pc.app_type = app.app_type;
            pc.ballot = 0;
            pc.gpid.app_id = app.app_id;
            pc.last_committed_decree = 0;
            pc.max_replica_count = request.options.replica_count;
            pc.primary.set_invalid();
            pc.secondaries.clear();

            app.partitions.resize(app.partition_count, pc);
            for (int i=0; i!=app.partitions.size(); ++i)
                app.partitions[i].gpid.pidx = i;

            app.status = AS_CREATING;
        }
    }

    if ( will_create_app ) {
        initialize_app(_apps[index], msg);
    }
    else
        reply(msg, response);
}

void server_state::do_app_drop(app_state& app, dsn_message_t msg)
{
    blob value;
    marshall_json(value, app, false);

    std::string app_path = get_app_path(app);

    dsn_msg_add_ref(msg);
    auto after_set_app_dropped = [this, &app, msg](error_code ec) {
        configuration_drop_app_response response;
        if (ERR_OK == ec || ERR_OBJECT_NOT_FOUND == ec)
        {
            {
                zauto_write_lock l(_lock);
                app.status = AS_DROPPED;
            }
            response.err = ERR_OK;
            reply(msg, response);
            dinfo("drop table(id:%d, name:%s) finished", app.app_id, app.app_name.c_str());
        }
        else if (ERR_TIMEOUT == ec)
        {
            dinfo("drop table(id:%d, name:%s) timeout, ignore request", app.app_id, app.app_name.c_str());
            zauto_write_lock l(_lock);
            app.status = AS_DROP_FAILED;
        }
        else
        {
            dassert(false, "we can't handle this, error(%s)", ec.to_string());
        }
        dsn_msg_release_ref(msg);
    };    
    _storage->set_data(app_path,
        value,
        LPC_META_SERVER_STATE_UPDATE_CALLBACK,
        after_set_app_dropped);
}

void server_state::drop_app(dsn_message_t msg)
{
    configuration_drop_app_request request;
    configuration_drop_app_response response;
    int32_t index;
    bool do_dropping = false;
    ::unmarshall(msg, request);

    ddebug("drop app request, name(%s)", request.app_name.c_str());

    {
        zauto_write_lock l(_lock);
        index = get_app_index(request.app_name.c_str());
        if (index == -1 || _apps[index].status == AS_DROPPED) {
            response.err = request.options.success_if_not_exist?ERR_OK:ERR_APP_NOT_EXIST;
        }
        else {
            switch (_apps[index].status)
            {
            case AS_AVAILABLE:
            case AS_DROP_FAILED:
            case AS_CREATE_FAILED:
                do_dropping = true;
                _apps[index].status = AS_DROPPING;
                break;
            case AS_CREATING:
                response.err = ERR_BUSY_CREATING;
                break;
            case AS_DROPPING:
                response.err = ERR_BUSY_DROPPING;
                break;
            default:
                break;
            }
        }
    }
    if (do_dropping)
    {
        do_app_drop(_apps[index], msg);
    }
    else
        reply(msg, response);
}

void server_state::list_apps(dsn_message_t msg)
{
    configuration_list_apps_request request;
    configuration_list_apps_response response;
    ::unmarshall(msg, request);

    ddebug("list app request, status(%d)", request.status);
    {
        zauto_read_lock l(_lock);
        for (const app_state& app: _apps)
        {
            if ( request.status == AS_ALL || request.status == app.status)
            {
                dsn::replication::app_info info;
                info.app_id = app.app_id;
                info.status = app.status;
                info.app_type = app.app_type;
                info.app_name = app.app_name;
                info.partition_count = app.partition_count;
                response.infos.push_back(info);
            }
        }
        response.err = dsn::ERR_OK;
    }
    reply(msg, response);
}

void server_state::list_nodes(dsn_message_t msg)
{
    configuration_list_nodes_request request;
    configuration_list_nodes_response response;
    ::unmarshall(msg, request);
    {
        zauto_read_lock l(_lock);
        for (auto& node: _nodes)
        {
            node_status status = node.second.is_alive ? NS_ALIVE : NS_UNALIVE;
            if (request.status == NS_ALL || request.status == status)
            {
                dsn::replication::node_info info;
                info.status = status;
                info.address = node.first;
                response.infos.push_back(info);
            }
        }
        response.err = dsn::ERR_OK;
    }
    reply(msg, response);
}

void server_state::update_configuration_on_remote(std::shared_ptr<storage_work_item>& wi)
{
    std::string partition_path = get_partition_path(wi->req->config.gpid);
    blob config;
    marshall_json(config, wi->req->config);
    _storage->set_data(
        partition_path,
        config,
        LPC_META_SERVER_STATE_UPDATE_CALLBACK,
        [this, wi](error_code ec)
        {
            global_partition_id gpid = wi->req->config.gpid;
            if (ec == ERR_OK)
            {
                {
                    zauto_lock l(_pending_requests_lock);
                    _pending_requests[gpid][wi->ballot] = *wi;
                }
                exec_pending_requests(gpid);
            }
            else if (ec == ERR_TIMEOUT)
            {
                // well, if we have message need to resposne,
                // we just ignore it. After all, the sender will
                // resend it
                if (wi->msg)
                {
                    dsn_msg_release_ref(wi->msg);
                }
                else
                {
                    tasking::enqueue(LPC_META_SERVER_STATE_UPDATE_CALLBACK,
                        this,
                        std::bind(&server_state::update_configuration_on_remote, this, wi),
                        0,
                        std::chrono::milliseconds(1000));
                }
            }
            else
            {
                dassert(false, "we can't handle this, err(%s)", ec.to_string());
            }
        }
        );
}

void server_state::update_configuration(
    std::shared_ptr<configuration_update_request>& req,
    dsn_message_t request_msg, 
    std::function<void()> callback)
{
    bool write;
    configuration_update_response response; 

    {
        zauto_read_lock l(_lock);
        app_state& app = _apps[req->config.gpid.app_id - 1];
        partition_configuration& old = app.partitions[req->config.gpid.pidx];
        if (partition_configuration_equal(old, req->config))
        {
            // duplicate request
            dwarn("received duplicate update configuration request from %s, gpid = %d.%d, ballot = %" PRId64,
                  req->node.to_string(), old.gpid.app_id, old.gpid.pidx, old.ballot);
            write = false;
            response.err = ERR_OK;
            response.config = old;
        }
        else if (old.ballot + 1 != req->config.ballot)
        {
            dwarn("received invalid update configuration request from %s, gpid = %d.%d, ballot = %" PRId64 ", cur_ballot = %" PRId64,
                  req->node.to_string(), old.gpid.app_id, old.gpid.pidx, req->config.ballot, old.ballot);
            write = false;   
            response.err = ERR_INVALID_VERSION;
            response.config = old;
        }
        else
        {
            write = true;
            req->config.last_drops = old.last_drops;
        }
    }

    if (!write)
    {
        if (request_msg)
        {
            reply(request_msg, response);
        }
        else
        {
            dwarn("meta state update failed and request msg is nullptr");
        }
    }
    else
    {
        if (request_msg)
        {
            dsn_msg_add_ref(request_msg);
        }

        // maintain dropouts
        switch (req->type)
        {
        case CT_ASSIGN_PRIMARY:
        case CT_ADD_SECONDARY:
        case CT_UPGRADE_TO_SECONDARY:
            maintain_drops(req->config.last_drops, req->node, true);
            break;
        case CT_DOWNGRADE_TO_INACTIVE:
        case CT_REMOVE:
            maintain_drops(req->config.last_drops, req->node, false);
            break;
        }

        std::shared_ptr<storage_work_item> wi(new storage_work_item());
        wi->ballot = req->config.ballot;
        wi->req = req;
        wi->msg = request_msg;
        wi->callback = callback;
        update_configuration_on_remote(wi);
    }
}

void server_state::exec_pending_requests(global_partition_id gpid)
{
    do
    {
        storage_work_item wi;
        {
            zauto_lock l(_pending_requests_lock);
            auto& part = _pending_requests[gpid];
            if (part.size() == 0)
                return;

            storage_work_item& fwi = part.begin()->second;
            {
                zauto_read_lock l2(_lock);
                app_state& app = _apps[gpid.app_id - 1];
                partition_configuration& old = app.partitions[gpid.pidx];
                if (old.ballot + 1 != fwi.ballot)
                {
                    return;
                }
            }

            wi = fwi;
            part.erase(part.begin());
        }
        
        configuration_update_response resp;
        {
            zauto_write_lock l(_lock);
            update_configuration_internal(*wi.req, resp);
        }

        if (wi.msg)
        {
            reply(wi.msg, resp);
            dsn_msg_release_ref(wi.msg);
        }

        if (wi.callback)
        {
            wi.callback();
        }
    } while (true);
}

void server_state::update_configuration_internal(const configuration_update_request& request, /*out*/ configuration_update_response& response)
{
    app_state& app = _apps[request.config.gpid.app_id - 1];
    partition_configuration& old = app.partitions[request.config.gpid.pidx];
    if (old.ballot + 1 != request.config.ballot)
    {
        response.err = ERR_INVALID_VERSION;
        response.config = old;
    }
    else
    {
        // TODO: update _storage first

        response.err = ERR_OK;
        response.config = request.config;
        
        auto it = _nodes.find(request.node);
        dassert(it != _nodes.end(), "");
        node_state& node = it->second;

        switch (request.type)
        {
        case CT_ASSIGN_PRIMARY:
# ifndef NDEBUG
            dassert(old.primary != request.node, "");
            dassert(std::find(old.secondaries.begin(), old.secondaries.end(), request.node) == old.secondaries.end(), "");
# endif
            node.partitions.insert(old.gpid);
            node.primaries.insert(old.gpid);
            break; 
        case CT_UPGRADE_TO_PRIMARY:
# ifndef NDEBUG
            dassert(old.primary != request.node, "");
            dassert(std::find(old.secondaries.begin(), old.secondaries.end(), request.node) != old.secondaries.end(), "");
# endif
            node.partitions.insert(old.gpid);
            node.primaries.insert(old.gpid);
            break;
        case CT_ADD_SECONDARY:
            dassert(false, "invalid execution flow");
            break;
        case CT_DOWNGRADE_TO_SECONDARY:
# ifndef NDEBUG
            dassert(old.primary == request.node, "");
            dassert(std::find(old.secondaries.begin(), old.secondaries.end(), request.node) == old.secondaries.end(), "");
# endif
            node.primaries.erase(old.gpid);
            break;
        case CT_DOWNGRADE_TO_INACTIVE:
        case CT_REMOVE:
# ifndef NDEBUG
            dassert(old.primary == request.node || 
                std::find(old.secondaries.begin(), old.secondaries.end(), request.node) != old.secondaries.end(), "");
# endif
            if (request.node == old.primary)
            {
                node.primaries.erase(old.gpid);
            }
            node.partitions.erase(old.gpid);            
            break;
        case CT_UPGRADE_TO_SECONDARY:
# ifndef NDEBUG
            dassert(old.primary != request.node, "");
            dassert(std::find(old.secondaries.begin(), old.secondaries.end(), request.node) == old.secondaries.end(), "");
# endif
            node.partitions.insert(old.gpid);
            break;
        default:
            dassert(false, "invalid config type 0x%x", static_cast<int>(request.type));
        }
        
        // maintain dropouts
        auto drops = old.last_drops; 
        switch (request.type)
        {
        case CT_ASSIGN_PRIMARY:
        case CT_ADD_SECONDARY:
        case CT_UPGRADE_TO_SECONDARY:
            maintain_drops(drops, request.node, true);
            break;
        case CT_DOWNGRADE_TO_INACTIVE:
        case CT_REMOVE:
            maintain_drops(drops, request.node, false);
            break;
        }
        
        // update to new config        
        old = request.config;
        old.last_drops = drops;
        
        std::stringstream cf;
        cf << "{primary:" << request.config.primary.to_string() << ", secondaries = [";
        for (auto& s : request.config.secondaries)
        {
            cf << s.to_string() << ",";
        }
        cf << "], drops = [";
        for (auto& s : drops)
        {
            cf << s.to_string() << ",";
        }
        cf << "]}";

        ddebug("%d.%d meta update ok to ballot %" PRId64 ", type = %s, node = %s, config = %s",
            request.config.gpid.app_id,
            request.config.gpid.pidx,
            request.config.ballot,
            enum_to_string(request.type),
            request.node.to_string(),
            cf.str().c_str()
            );
    }
    
#ifndef NDEBUG
    check_consistency(request.config.gpid);
#endif

    if (_config_change_subscriber)
    {
        _config_change_subscriber(_apps);
    }
}

void server_state::check_consistency(global_partition_id gpid)
{
    app_state& app = _apps[gpid.app_id - 1];
    partition_configuration& config = app.partitions[gpid.pidx];

    if (config.primary.is_invalid() == false)
    {
        auto it = _nodes.find(config.primary);
        dassert(it != _nodes.end(), "");
        dassert(it->second.primaries.find(gpid) != it->second.primaries.end(), "");
        dassert(it->second.partitions.find(gpid) != it->second.partitions.end(), "");

        auto it2 = std::find(config.last_drops.begin(), config.last_drops.end(), config.primary);
        dassert(it2 == config.last_drops.end(), "");
    }
    
    for (auto& ep : config.secondaries)
    {
        auto it = _nodes.find(ep);
        dassert(it != _nodes.end(), "");
        dassert(it->second.partitions.find(gpid) != it->second.partitions.end(), "");

        auto it2 = std::find(config.last_drops.begin(), config.last_drops.end(), ep);
        dassert(it2 == config.last_drops.end(), "");
    }

    int lc = 0;
    for (auto& ep : _nodes)
    {
        if (ep.second.is_alive)
            lc++;
    }    
    dassert(_node_live_count == lc, "");
}

void server_state::json_state(std::stringstream& out) const
{
    zauto_read_lock _(_lock);
    JSON_DICT_ENTRIES(out, *this, _nodes, _apps);
}

void server_state::static_cli_json_state(void* context, int argc, const char** argv, dsn_cli_reply* reply)
{
    auto _server_state = reinterpret_cast<server_state*>(context);
    std::stringstream out;
    _server_state->json_state(out);
    auto danglingstring = new std::string(std::move(out.str()));
    reply->message = danglingstring->c_str();
    reply->size = danglingstring->size();
    reply->context = danglingstring;
}

void server_state::static_cli_json_state_cleanup(dsn_cli_reply reply)
{
    dassert(reply.context != nullptr, "corrupted cli reply context");
    auto danglingstring = reinterpret_cast<std::string*>(reply.context);
    dassert(reply.message == danglingstring->c_str(), "corrupted cli reply message");
    delete danglingstring;
}

void server_state::static_cli_dump_app_states(void *context, int argc, const char **argv, dsn_cli_reply *reply)
{
    server_state* _this = reinterpret_cast<server_state*>(context);
    std::string* dump_result;
    if (argc != 4)
    {
        dump_result = new std::string("invalid command parameter");
    }
    else
    {
        const char* format = nullptr;
        const char* target_file = nullptr;
        for (int i=0; i<argc; i+=2)
        {
            if (strcmp(argv[i], "-f") == 0 || strcmp(argv[i], "--format") == 0)
                format = argv[i+1];
            else if (strcmp(argv[i], "-t") == 0 || strcmp(argv[i], "--target") == 0)
                target_file = argv[i+1];
        }

        if (format==nullptr || target_file==nullptr)
        {
            dump_result = new std::string("invalid command parameter");
        }
        else {
            error_code ec = _this->dump_from_remote_storage(format, target_file, false);
            dump_result = new std::string("execute result: ");
            dump_result->append(ec.to_string());
        }
    }

    reply->message = dump_result->c_str();
    reply->size = dump_result->size();
    reply->context = dump_result;
}

void server_state::static_cli_dump_app_states_cleanup(dsn_cli_reply reply)
{
    dassert(reply.context != nullptr, "corrupted cli context");
    std::string* dump_result = reinterpret_cast<std::string*>(reply.context);
    delete dump_result;
}<|MERGE_RESOLUTION|>--- conflicted
+++ resolved
@@ -335,7 +335,7 @@
             zauto_read_lock l(_lock);
             snapshot = _apps[i];
         }
-        if (snapshot.status != app_status::available)
+        if (snapshot.status != AS_AVAILABLE)
         {
             snapshot.partition_count = 0;
             snapshot.partitions.clear();
@@ -427,7 +427,7 @@
 
     for (const app_state& app: _apps)
     {
-        while (app.status!=app_status::dropped && app.available_partitions.load() != app.partition_count)
+        while (app.status!=AS_DROPPED && app.available_partitions.load() != app.partition_count)
             std::this_thread::sleep_for(std::chrono::seconds(1));
     }
     return ec;
@@ -570,13 +570,8 @@
     dassert(app.app_type.length() > 0, "'[replication.app] app_type' not specified");
     app.partition_count = (int)dsn_config_get_value_uint64("replication.app",
         "partition_count", 1, "how many partitions the app should have");
-<<<<<<< HEAD
-    app.status = app_status::creating;
+    app.status = AS_CREATING;
     app.available_partitions.store(0);
-=======
-    app.status = AS_AVAILABLE;
-
->>>>>>> ad1b1d3e
     _apps.push_back(app);
 
     partition_configuration pc;
@@ -621,24 +616,10 @@
     clientlet tracker(1);
     for (const app_state& app: _apps)
     {
-<<<<<<< HEAD
         std::string path = get_app_path(app);
         blob value;
         marshall_json(value, app, true);
         _storage->create_node(path,
-=======
-        //TODO: handling the case when app.partition_count is a large value
-        std::shared_ptr<TEntries> entries = _storage->new_transaction_entries(app.partition_count+1);
-        marshall_json(data, app, app.status==AS_AVAILABLE);
-        entries->create_node(get_app_path(app), data);
-        for (const partition_configuration& pc: app.partitions) {
-            marshall_json(data, pc);
-            entries->create_node(get_partition_path(pc.gpid), data);
-        }
-        error_code ec;
-        task_ptr tsk = _storage->submit_transaction(
-            entries,
->>>>>>> ad1b1d3e
             LPC_META_STATE_SVC_CALLBACK,
             [&err, path](error_code ec)
             {
@@ -662,7 +643,7 @@
 
     for (app_state& app: _apps)
     {
-        if (app.status == app_status::dropped)
+        if (app.status == AS_DROPPED)
             continue;
         for (unsigned int i=0; i!=app.partition_count; ++i)
             init_app_partition_node(app.app_id, i);
@@ -706,14 +687,14 @@
                                     _apps.resize(app_id);
                                 }
 
-                                if (state.status == app_status::dropped)
+                                if (state.status == AS_DROPPED)
                                 {
-                                    _apps[app_id - 1].status = app_status::dropped;
+                                    _apps[app_id - 1].status = AS_DROPPED;
                                     return;
                                 }
                                 else
                                 {
-                                    state.status = app_status::creating;
+                                    state.status = AS_CREATING;
                                     state.available_partitions.store(0);
                                     _apps[app_id - 1] = state;
                                     _apps[app_id - 1].partitions.resize(state.partition_count);
@@ -791,7 +772,7 @@
         {
             if (app.available_partitions == app.partition_count)
             {
-                app.status = app_status::available;
+                app.status = AS_AVAILABLE;
             }
         }
 
@@ -1002,7 +983,7 @@
             {
                 ddebug("partition init finished, the app(name:%s, id:%d) is available", app.app_name.c_str(), app.app_id);
                 zauto_write_lock l(_lock);
-                app.status = app_status::available;
+                app.status = AS_AVAILABLE;
             }
             else
             {
@@ -1041,20 +1022,9 @@
     auto on_create_app_root = [this, msg, &app](error_code ec)
     {
         configuration_create_app_response resp;
-<<<<<<< HEAD
         if (ERR_OK==ec || ERR_NODE_ALREADY_EXIST==ec)
         {
             dinfo("create app on storage service ok, name: %s, appid %" PRId32 "", app.app_name.c_str(), app.app_id);
-=======
-        if (ERR_OK == ec || ERR_NODE_ALREADY_EXIST == ec) {
-            { 
-                zauto_write_lock l(_lock);
-                app.status = AS_AVAILABLE;
-            }
-            dinfo("create app on storage service ok, appname: %s, appid: %" PRId32 "", 
-                app.app_name.c_str(), 
-                app.app_id);
->>>>>>> ad1b1d3e
             resp.appid = app.app_id;
             resp.err = ERR_OK;
             reply(msg, resp);
@@ -1065,15 +1035,11 @@
         }
         else if (ERR_TIMEOUT == ec)
         {
-<<<<<<< HEAD
-            dwarn("initialize app on remote storage failed. Waiting for the client to resend");
-=======
             dwarn("the storage service is not available currently, just ignore this request");
             {
                 zauto_write_lock l(_lock);
                 app.status = AS_CREATE_FAILED;
             }
->>>>>>> ad1b1d3e
         }
         else
         {
