/*
 * The MIT License (MIT)
 *
 * Copyright (c) 2015 Microsoft Corporation
 * 
 * -=- Robust Distributed System Nucleus (rDSN) -=- 
 *
 * Permission is hereby granted, free of charge, to any person obtaining a copy
 * of this software and associated documentation files (the "Software"), to deal
 * in the Software without restriction, including without limitation the rights
 * to use, copy, modify, merge, publish, distribute, sublicense, and/or sell
 * copies of the Software, and to permit persons to whom the Software is
 * furnished to do so, subject to the following conditions:
 *
 * The above copyright notice and this permission notice shall be included in
 * all copies or substantial portions of the Software.
 *
 * THE SOFTWARE IS PROVIDED "AS IS", WITHOUT WARRANTY OF ANY KIND, EXPRESS OR
 * IMPLIED, INCLUDING BUT NOT LIMITED TO THE WARRANTIES OF MERCHANTABILITY,
 * FITNESS FOR A PARTICULAR PURPOSE AND NONINFRINGEMENT. IN NO EVENT SHALL THE
 * AUTHORS OR COPYRIGHT HOLDERS BE LIABLE FOR ANY CLAIM, DAMAGES OR OTHER
 * LIABILITY, WHETHER IN AN ACTION OF CONTRACT, TORT OR OTHERWISE, ARISING FROM,
 * OUT OF OR IN CONNECTION WITH THE SOFTWARE OR THE USE OR OTHER DEALINGS IN
 * THE SOFTWARE.
 */

/*
 * Description:
 *     What is this file about?
 *
 * Revision history:
 *     xxxx-xx-xx, author, first version
 *     xxxx-xx-xx, author, fix bug about xxx
 */
#include <sys/stat.h>

#include <boost/lexical_cast.hpp>

#include <dsn/internal/factory_store.h>
#include <dsn/dist/meta_state_service.h>

#include "meta_service.h"
#include "server_state.h"
#include "meta_server_failure_detector.h"
#include "server_load_balancer.h"
#include "../zookeeper/zookeeper_session_mgr.h"

#ifdef __TITLE__
#undef __TITLE__
#endif
#define __TITLE__ "meta.service"

namespace dsn { namespace replication {

meta_service::meta_service():
    serverlet("meta_service"),
    _failure_detector(nullptr),
    _started(false)
{
    _node_live_percentage_threshold_for_update = 65;
    _opts.initialize();
    _meta_opts.initialize();
    _state.reset(new server_state());
}

meta_service::~meta_service()
{
}

error_code meta_service::remote_storage_initialize()
{
    // create storage
    dsn::dist::meta_state_service* storage = dsn::utils::factory_store< ::dsn::dist::meta_state_service>::create(
        _meta_opts.meta_state_service_type.c_str(),
        PROVIDER_TYPE_MAIN
        );
    error_code err = storage->initialize(_meta_opts.meta_state_service_args);
    if (err != ERR_OK)
    {
        derror("init meta_state_service failed, err = %s", err.to_string());
        return err;
    }
    _storage.reset(storage);

    std::vector<std::string> slices;
    utils::split_args(_meta_opts.cluster_root.c_str(), slices, '/');
    std::string current = "";
    for (unsigned int i = 0; i != slices.size(); ++i)
    {
        current = meta_options::concat_path_unix_style(current, slices[i]);
        task_ptr tsk = _storage->create_node(current, LPC_META_CALLBACK,
            [&err](error_code ec)
            {
                err = ec;
            }
        );
        tsk->wait();
        if (err != ERR_OK && err != ERR_NODE_ALREADY_EXIST)
        {
            derror("create node failed, node_path = %s, err = %s", current.c_str(), err.to_string());
            return err;
        }
    }
    _cluster_root = current.empty() ? "/" : current;
    return ERR_OK;
}

void meta_service::set_node_state(const std::vector<rpc_address> &nodes, bool is_alive)
{
    zauto_write_lock l(_meta_lock);
    for (auto& node: nodes)
    {
        if (is_alive) {
            _alive_set.insert(node);
            _dead_set.erase(node);
        }
        else {
            _alive_set.erase(node);
            _dead_set.insert(node);
        }
    }
    if (!_started)
        return;
    for (const rpc_address& address: nodes) {
        tasking::enqueue(
            LPC_META_STATE_HIGH,
            nullptr,
            std::bind(&server_state::on_change_node_state, _state.get(), address, is_alive),
            server_state::s_state_write_hash
        );
    }
}

void meta_service::get_node_state(std::set<rpc_address> &node_set, bool is_alive)
{
    zauto_read_lock l(_meta_lock);
    if (is_alive)
        node_set = _alive_set;
    else
        node_set = _dead_set;
}

void meta_service::balancer_run()
{
    _state->check_all_partitions();
}

void meta_service::prepare_service_starting()
{
    zauto_write_lock l(_meta_lock);
    const meta_view view = _state->get_meta_view();
    for (auto& kv : *view.nodes)
    {
        if (_dead_set.find(kv.first) == _dead_set.end())
            _alive_set.insert(kv.first);
    }
}

void meta_service::service_starting()
{
    zauto_read_lock l(_meta_lock);

    _started = true;
    std::list< std::pair<rpc_address, bool> > nodes;
    for (const rpc_address& node: _alive_set) {
        nodes.push_back( std::make_pair(node, true) );
    }
    for (const rpc_address& node: _dead_set) {
        nodes.push_back( std::make_pair(node, false) );
    }
    for (auto& node_pair: nodes) {
        tasking::enqueue(
            LPC_META_STATE_HIGH,
            nullptr,
            std::bind(&server_state::on_change_node_state, _state.get(), node_pair.first, node_pair.second),
            server_state::s_state_write_hash
        );
    }

    tasking::enqueue_timer(
        LPC_META_STATE_NORMAL,
        nullptr,
        std::bind(&meta_service::balancer_run, this),
        std::chrono::milliseconds(_opts.lb_interval_ms),
        server_state::s_state_write_hash,
        std::chrono::milliseconds(_opts.lb_interval_ms)
    );
}

error_code meta_service::start()
{
    dassert(!_started, "meta service is already started");
    error_code err;

    err = remote_storage_initialize();
    if (err != ERR_OK)
    {
        derror("init remote storage failed, err = %s", err.to_string());
        return err;
    }
    ddebug("remote storage is successfully initialized");

    // we should start the FD service to response to the workers fd request
    _failure_detector.reset(new meta_server_failure_detector(this));
    err = _failure_detector->start(
        _opts.fd_check_interval_seconds,
        _opts.fd_beacon_interval_seconds,
        _opts.fd_lease_seconds,
        _opts.fd_grace_seconds,
        false
    );

    if (err != ERR_OK)
    {
        derror("start failure_detector failed, err = %s", err.to_string());
        return err;
    }
    ddebug("meta service failure detector is successfully started");

    //should register rpc handlers before acquiring leader lock, so that this meta service
    //can tell others who is the current leader
    register_rpc_handlers();
    
    _failure_detector->acquire_leader_lock();
    dassert(_failure_detector->is_primary(), "must be primary at this point");
    ddebug("%s got the primary lock, start to recover server state from remote storage", primary_address().to_string());

    _state->initialize(this, meta_options::concat_path_unix_style(_cluster_root, "apps"));
    while ((err = _state->initialize_data_structure()) != ERR_OK)
    {
        derror("recover server state failed, err = %s, retry ...", err.to_string());
    }
    _state->register_cli_commands();

    server_load_balancer* balancer = utils::factory_store<server_load_balancer>::create(
        _meta_opts.server_load_balancer_type.c_str(),
        PROVIDER_TYPE_MAIN,
        this);
    _balancer.reset(balancer);

    _failure_detector->sync_node_state_and_start_service();
    ddebug("start meta_service succeed");
    return ERR_OK;
}

void meta_service::register_rpc_handlers()
{
    register_rpc_handler(
        RPC_CM_QUERY_NODE_PARTITIONS,
        "query_configuration_by_node",
        &meta_service::on_query_configuration_by_node
        );
    register_rpc_handler(
        RPC_CM_QUERY_PARTITION_CONFIG_BY_INDEX,
        "query_configuration_by_index",
        &meta_service::on_query_configuration_by_index
        );
    register_rpc_handler(
        RPC_CM_UPDATE_PARTITION_CONFIGURATION,
        "update_configuration",
        &meta_service::on_update_configuration
        );
    register_rpc_handler(
        RPC_CM_CREATE_APP,
        "create_app",
        &meta_service::on_create_app
        );
    register_rpc_handler(
        RPC_CM_DROP_APP,
        "drop_app",
        &meta_service::on_drop_app
        );
    register_rpc_handler(
        RPC_CM_LIST_APPS,
        "list_apps",
        &meta_service::on_list_apps
        );
    register_rpc_handler(
        RPC_CM_LIST_NODES,
        "list_nodes",
        &meta_service::on_list_nodes
        );
    register_rpc_handler(
        RPC_CM_CLUSTER_INFO,
        "cluster_info",
        &meta_service::on_query_cluster_info
        );
    register_rpc_handler(
        RPC_CM_PROPOSE_BALANCER,
        "propose_balancer",
        &meta_service::on_propose_balancer
        );
    register_rpc_handler(
        RPC_CM_CONTROL_META,
        "control_meta",
        &meta_service::on_control_meta
        );
}

int meta_service::check_primary(dsn_message_t req)
{
    if (!_failure_detector->is_primary())
    {
        dsn_msg_options_t options;
        dsn_msg_get_options(req, &options);
        if ( options.context.u.is_forward_disabled )
            return -1;

        auto primary = _failure_detector->get_primary();
        dinfo("primary address: %s", primary.to_string());
        if (!primary.is_invalid())
        {
            dsn_rpc_forward(req, _failure_detector->get_primary().c_addr());
            return 0;
        }
    }

    return 1;
}

#define RPC_CHECK_STATUS(dsn_msg, response_struct)\
    dinfo("rpc %s called", __FUNCTION__);\
    int result = check_primary(dsn_msg);\
    if (result == 0) return;\
    if (result == -1 || !_started) {\
        response_struct.err = (result==-1)?ERR_FORWARD_TO_OTHERS:ERR_SERVICE_NOT_ACTIVE;\
        reply(dsn_msg, response_struct);\
        return;\
    }\

// table operations
void meta_service::on_create_app(dsn_message_t req)
{
    configuration_create_app_request request;
    configuration_create_app_response response;
    RPC_CHECK_STATUS(req, response);

<<<<<<< HEAD
    ::dsn::unmarshall(req, request);
    _state->create_app(request, response);
    reply(req, response);
=======
    dsn_msg_add_ref(req);
    tasking::enqueue(LPC_META_STATE_NORMAL, nullptr, std::bind(&server_state::create_app, _state.get(), req), server_state::s_state_write_hash);
>>>>>>> 3abfbab2
}

void meta_service::on_drop_app(dsn_message_t req)
{
    configuration_drop_app_request request;
    configuration_drop_app_response response;
    RPC_CHECK_STATUS(req, response);

<<<<<<< HEAD
    ::dsn::unmarshall(req, request);
    _state->drop_app(request, response);
    reply(req, response);
=======
    dsn_msg_add_ref(req);
    tasking::enqueue(LPC_META_STATE_NORMAL, nullptr, std::bind(&server_state::drop_app, _state.get(), req), server_state::s_state_write_hash);
>>>>>>> 3abfbab2
}

void meta_service::on_list_apps(dsn_message_t req)
{
    configuration_list_apps_request request;
    configuration_list_apps_response response;
    RPC_CHECK_STATUS(req, response);

<<<<<<< HEAD
    ::dsn::unmarshall(req, request);
=======
    dsn::unmarshall(req, response);
>>>>>>> 3abfbab2
    _state->list_apps(request, response);
    reply(req, response);
}

void meta_service::on_list_nodes(dsn_message_t req)
{
    configuration_list_nodes_request request;
    configuration_list_nodes_response response;
    RPC_CHECK_STATUS(req, response);

<<<<<<< HEAD
    ::dsn::unmarshall(req, request);
    _state->list_nodes(request, response);
=======
    configuration_list_nodes_request request;
    dsn::unmarshall(req, request);
    {
        zauto_read_lock l(_meta_lock);
        dsn::replication::node_info info;
        if (request.status == node_status::NS_INVALID || request.status == node_status::NS_ALIVE)
        {
            info.status = node_status::NS_ALIVE;
            for (auto& node: _alive_set) {
                info.address = node;
                response.infos.push_back(info);
            }
        }
        if (request.status == node_status::NS_INVALID || request.status == node_status::NS_UNALIVE)
        {
            info.status = node_status::NS_UNALIVE;
            for (auto& node: _dead_set) {
                info.address = node;
                response.infos.push_back(info);
            }
        }
        response.err = dsn::ERR_OK;
    }
>>>>>>> 3abfbab2
    reply(req, response);
}

void meta_service::on_query_cluster_info(dsn_message_t req)
{
    configuration_cluster_info_request request;
    configuration_cluster_info_response response;
<<<<<<< HEAD
    META_STATUS_CHECK_ON_RPC(req, response);

    ::dsn::unmarshall(req, request);
    _state->cluster_info(request, response);
=======
    RPC_CHECK_STATUS(req, response);

    configuration_cluster_info_request request;
    dsn::unmarshall(req, request);

    std::stringstream oss;
    response.keys.push_back("meta_servers");
    for (size_t i = 0; i < _opts.meta_servers.size(); ++i)
    {
        if (i != 0)
            oss << ", ";
        oss << _opts.meta_servers[i].to_string();
    }
    response.values.push_back(oss.str());

    response.keys.push_back("primary_meta_server");
    response.values.push_back(_failure_detector->get_primary().to_string());
    response.keys.push_back("zookeeper_servers");
    response.values.push_back(dist::zookeeper_session_mgr::instance().zoo_hosts());
    response.keys.push_back("zookeeper_cluster_root");
    response.values.push_back(_cluster_root);
    response.err = dsn::ERR_OK;

>>>>>>> 3abfbab2
    reply(req, response);
}

// partition server & client => meta server
void meta_service::on_query_configuration_by_node(dsn_message_t msg)
{
    configuration_query_by_node_request request;
    configuration_query_by_node_response response;
    RPC_CHECK_STATUS(msg, response);

    dsn::unmarshall(msg, request);
    _state->query_configuration_by_node(request, response);
    reply(msg, response);    
}

void meta_service::on_query_configuration_by_index(dsn_message_t msg)
{
    configuration_query_by_index_request request;
    configuration_query_by_index_response response;
    RPC_CHECK_STATUS(msg, response);

    dsn::unmarshall(msg, request);
    _state->query_configuration_by_index(request, response);
    reply(msg, response);
}

void meta_service::on_update_configuration(dsn_message_t req)
{
    configuration_update_response response;
    RPC_CHECK_STATUS(req, response);

    std::shared_ptr<configuration_update_request> request = std::make_shared<configuration_update_request>();
    dsn::unmarshall(req, *request);

    if (is_service_freezed())
    {
        response.err = ERR_STATE_FREEZED;
        _state->query_configuration_by_gpid(request->config.pid, response.config);
        reply(req, response);
        return;
    }

    dsn_msg_add_ref(req);
    tasking::enqueue(LPC_META_STATE_HIGH,
        nullptr,
        std::bind(&server_state::on_update_configuration, _state.get(), request, req),
        server_state::s_state_write_hash
    );
}

void meta_service::on_control_meta(dsn_message_t req)
{
    configuration_meta_control_request request;
    configuration_balancer_response response;
    RPC_CHECK_STATUS(req, response);

    dsn::unmarshall(req, request);
    ddebug("get control meta rpc, flags(%d), type(%d), current flags(%d)", request.ctrl_flags, request.ctrl_type, _meta_ctrl_flags);
    {
        zauto_write_lock l(_meta_lock);
        switch (request.ctrl_type)
        {
        case meta_ctrl_type::meta_flags_and:
            _meta_ctrl_flags &= request.ctrl_flags;
            break;
        case meta_ctrl_type::meta_flags_or:
            _meta_ctrl_flags |= request.ctrl_flags;
            break;
        case meta_ctrl_type::meta_flags_overwrite:
            _meta_ctrl_flags = request.ctrl_flags;
            break;
        default:
            ddebug("invalid requst ctrl type: %d", request.ctrl_type);
            break;
        }
    }
    if (request.ctrl_flags&meta_ctrl_flags::ctrl_disable_replica_migration) {
        tasking::enqueue(LPC_META_STATE_NORMAL,
            nullptr,
            std::bind(&server_state::clear_proposals, _state.get()),
            server_state::s_state_write_hash
        );
    }
    response.err = ERR_OK;
    reply(req, response);
}

void meta_service::on_propose_balancer(dsn_message_t req)
{
    configuration_balancer_request request;
    configuration_balancer_response response;
    RPC_CHECK_STATUS(req, response);

    dsn::unmarshall(req, request);
    ddebug("get proposal balancer request, gpid(%d.%d)", request.gpid.get_app_id(), request.gpid.get_partition_index());
    _state->on_propose_balancer(request, response);
    reply(req, response);
}

}}<|MERGE_RESOLUTION|>--- conflicted
+++ resolved
@@ -331,63 +331,41 @@
 // table operations
 void meta_service::on_create_app(dsn_message_t req)
 {
-    configuration_create_app_request request;
     configuration_create_app_response response;
     RPC_CHECK_STATUS(req, response);
 
-<<<<<<< HEAD
-    ::dsn::unmarshall(req, request);
-    _state->create_app(request, response);
-    reply(req, response);
-=======
     dsn_msg_add_ref(req);
     tasking::enqueue(LPC_META_STATE_NORMAL, nullptr, std::bind(&server_state::create_app, _state.get(), req), server_state::s_state_write_hash);
->>>>>>> 3abfbab2
 }
 
 void meta_service::on_drop_app(dsn_message_t req)
 {
-    configuration_drop_app_request request;
     configuration_drop_app_response response;
     RPC_CHECK_STATUS(req, response);
 
-<<<<<<< HEAD
-    ::dsn::unmarshall(req, request);
-    _state->drop_app(request, response);
-    reply(req, response);
-=======
     dsn_msg_add_ref(req);
     tasking::enqueue(LPC_META_STATE_NORMAL, nullptr, std::bind(&server_state::drop_app, _state.get(), req), server_state::s_state_write_hash);
->>>>>>> 3abfbab2
 }
 
 void meta_service::on_list_apps(dsn_message_t req)
 {
+    configuration_list_apps_response response;
+    RPC_CHECK_STATUS(req, response);
+
     configuration_list_apps_request request;
-    configuration_list_apps_response response;
-    RPC_CHECK_STATUS(req, response);
-
-<<<<<<< HEAD
     ::dsn::unmarshall(req, request);
-=======
-    dsn::unmarshall(req, response);
->>>>>>> 3abfbab2
     _state->list_apps(request, response);
     reply(req, response);
 }
 
 void meta_service::on_list_nodes(dsn_message_t req)
 {
-    configuration_list_nodes_request request;
     configuration_list_nodes_response response;
     RPC_CHECK_STATUS(req, response);
 
-<<<<<<< HEAD
-    ::dsn::unmarshall(req, request);
-    _state->list_nodes(request, response);
-=======
     configuration_list_nodes_request request;
     dsn::unmarshall(req, request);
+
     {
         zauto_read_lock l(_meta_lock);
         dsn::replication::node_info info;
@@ -409,20 +387,13 @@
         }
         response.err = dsn::ERR_OK;
     }
->>>>>>> 3abfbab2
+
     reply(req, response);
 }
 
 void meta_service::on_query_cluster_info(dsn_message_t req)
 {
-    configuration_cluster_info_request request;
     configuration_cluster_info_response response;
-<<<<<<< HEAD
-    META_STATUS_CHECK_ON_RPC(req, response);
-
-    ::dsn::unmarshall(req, request);
-    _state->cluster_info(request, response);
-=======
     RPC_CHECK_STATUS(req, response);
 
     configuration_cluster_info_request request;
@@ -437,7 +408,6 @@
         oss << _opts.meta_servers[i].to_string();
     }
     response.values.push_back(oss.str());
-
     response.keys.push_back("primary_meta_server");
     response.values.push_back(_failure_detector->get_primary().to_string());
     response.keys.push_back("zookeeper_servers");
@@ -446,17 +416,16 @@
     response.values.push_back(_cluster_root);
     response.err = dsn::ERR_OK;
 
->>>>>>> 3abfbab2
     reply(req, response);
 }
 
 // partition server & client => meta server
 void meta_service::on_query_configuration_by_node(dsn_message_t msg)
 {
-    configuration_query_by_node_request request;
     configuration_query_by_node_response response;
     RPC_CHECK_STATUS(msg, response);
 
+    configuration_query_by_node_request request;
     dsn::unmarshall(msg, request);
     _state->query_configuration_by_node(request, response);
     reply(msg, response);    
@@ -464,10 +433,10 @@
 
 void meta_service::on_query_configuration_by_index(dsn_message_t msg)
 {
-    configuration_query_by_index_request request;
     configuration_query_by_index_response response;
     RPC_CHECK_STATUS(msg, response);
 
+    configuration_query_by_index_request request;
     dsn::unmarshall(msg, request);
     _state->query_configuration_by_index(request, response);
     reply(msg, response);
