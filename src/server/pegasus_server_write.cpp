--- conflicted
+++ resolved
@@ -77,12 +77,11 @@
     return on_batched_writes(requests, count);
 }
 
-<<<<<<< HEAD
 int pegasus_server_write::on_duplicate(const dsn::apps::duplicate_request &request,
                                        dsn::apps::duplicate_response &resp)
 {
     dsn::task_code rpc_code = request.task_code;
-    dsn_message_t write = dsn::from_blob_to_received_msg(rpc_code, dsn::blob(request.raw_message));
+    dsn::message_ex* write = dsn::from_blob_to_received_msg(rpc_code, dsn::blob(request.raw_message));
 
     auto remote_timetag = static_cast<uint64_t>(request.timetag);
     dassert(remote_timetag > 0, "timetag field is not set in duplicate_request");
@@ -135,9 +134,7 @@
 }
 
 int pegasus_server_write::on_batched_writes(dsn_message_t *requests, int count)
-=======
 int pegasus_server_write::on_batched_writes(dsn::message_ex **requests, int count)
->>>>>>> febbde86
 {
     int err = 0;
     {
