--- conflicted
+++ resolved
@@ -153,51 +153,6 @@
 void meta_server_failure_detector::acquire_leader_lock()
 {
     //
-<<<<<<< HEAD
-    // lets' first set up a timer to query the leader
-    // so as to tell other nodes who is the leader in case they query
-    //
-    int leader_lock_query_interval_seconds = (int)dsn_config_get_value_uint64(
-        "meta_server",
-        "leader_lock_query_interval_seconds",
-        5, // 5 seconds
-        "period (seconds) for meta server to query the leader before itself becomes the leader"
-        );
-
-    task_ptr query_leader_task;
-    task_ptr query_leader_timer = tasking::enqueue(
-        LPC_CM_QUERY_LEADER_LOCK_TIMER,
-        this,
-        [this, &query_leader_task]()
-        {
-            if (query_leader_task != nullptr)
-                return;
-
-            query_leader_task = _lock_svc->query_lock(
-                _primary_lock_id,
-                LPC_CM_QUERY_LEADER_LOCK,
-                [this, &query_leader_task](error_code ec, const std::string& owner_id, uint64_t version)
-                {
-                    if ( ec == ERR_OK )
-                    {
-                        rpc_address addr;
-                        if (addr.from_string_ipv4(owner_id.c_str()))
-                        {
-                            set_primary(addr);
-                        }
-                    }
-                    query_leader_task = nullptr;
-                }
-            );
-        },
-        0,
-        0,
-        leader_lock_query_interval_seconds * 1000
-        );
-        
-    //
-=======
->>>>>>> a20fb0da
     // try to get the leader lock until it is done
     //
     dsn::dist::distributed_lock_service::lock_options opt = {true, true};
@@ -220,26 +175,11 @@
             // lease expire
             LPC_META_SERVER_LEADER_LOCK_CALLBACK,
             [this](error_code ec, const std::string& owner, uint64_t version)
-<<<<<<< HEAD
-        {
-            // let's take the easy way right now
-            dsn_exit(0);
-
-            // reset primary
-            //rpc_address addr;
-            //set_primary(addr);
-            //_state->on_become_non_leader();
-
-            //// set another round of service
-            //acquire_leader_lock();            
-        }
-=======
             {
                 // let's take the easy way right now
-                dsn_terminate();
-            }, 
+                dsn_exit(0);
+            },
             opt
->>>>>>> a20fb0da
         );
 
         _lock_grant_task = tasks.first;
@@ -283,16 +223,10 @@
 {
     fd::beacon_ack ack;
     ack.this_node = beacon.to;
-<<<<<<< HEAD
-    ack.allowed = true;
-
-    if (!is_primary())
-=======
     ack.time = beacon.time;
     ack.allowed = true;
 
     if ( !is_primary() )
->>>>>>> a20fb0da
     {
         ack.is_master = false;
         ack.primary_node = get_primary();
@@ -302,17 +236,19 @@
         ack.primary_node = beacon.to;
         ack.is_master = true;
         /*
-         * _active_fd flag is used for this case: 
+         * _active_fd flag is disabled for this case:
          *      1. the new master acquires the leader lock
          *      2. but the server state has not been initliazed 
          * 
          * In this case, we need to response to worker's ping request. 
-         * And just to make life easier, we don't add it to our worker_list.
+         * To make life easier, we don't add it to our worker_list.
          */
         if ( _active_fd )
             failure_detector::on_ping_internal(beacon, ack);
     }
 
+    dinfo("on_ping, is_master(%s), this_node(%s), primary_node(%s)", ack.is_master?"true":"false",
+          ack.this_node.to_string(), ack.primary_node.to_string());
     reply(ack);
 }
 
