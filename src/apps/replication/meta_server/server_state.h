/*
 * The MIT License (MIT)
 *
 * Copyright (c) 2015 Microsoft Corporation
 * 
 * -=- Robust Distributed System Nucleus (rDSN) -=- 
 *
 * Permission is hereby granted, free of charge, to any person obtaining a copy
 * of this software and associated documentation files (the "Software"), to deal
 * in the Software without restriction, including without limitation the rights
 * to use, copy, modify, merge, publish, distribute, sublicense, and/or sell
 * copies of the Software, and to permit persons to whom the Software is
 * furnished to do so, subject to the following conditions:
 *
 * The above copyright notice and this permission notice shall be included in
 * all copies or substantial portions of the Software.
 *
 * THE SOFTWARE IS PROVIDED "AS IS", WITHOUT WARRANTY OF ANY KIND, EXPRESS OR
 * IMPLIED, INCLUDING BUT NOT LIMITED TO THE WARRANTIES OF MERCHANTABILITY,
 * FITNESS FOR A PARTICULAR PURPOSE AND NONINFRINGEMENT. IN NO EVENT SHALL THE
 * AUTHORS OR COPYRIGHT HOLDERS BE LIABLE FOR ANY CLAIM, DAMAGES OR OTHER
 * LIABILITY, WHETHER IN AN ACTION OF CONTRACT, TORT OR OTHERWISE, ARISING FROM,
 * OUT OF OR IN CONNECTION WITH THE SOFTWARE OR THE USE OR OTHER DEALINGS IN
 * THE SOFTWARE.
 */
#pragma once

#include "replication_common.h"
#include <set>

using namespace dsn;
using namespace dsn::service;
using namespace dsn::replication;

namespace dsn {
    namespace replication{
        class replication_checker;
    }
}

typedef std::list<std::pair<::dsn::rpc_address, bool>> node_states;

struct app_state
{
    std::string                          app_type;
    std::string                          app_name;
    int32_t                              app_id;
    int32_t                              partition_count;
    std::vector<partition_configuration> partitions;
};

typedef std::unordered_map<global_partition_id, std::shared_ptr<configuration_update_request> > machine_fail_updates;

class server_state 
{
public:
    server_state(void);
    ~server_state(void);

    // init _app[1] by "[replication.app]" config
    void init_app();

    // get node state std::list<std::pair<::dsn::rpc_address, bool>>
    void get_node_state(/*out*/ node_states& nodes);

    // update node state, maybe:
    //  * add new node
    //  * set node state from live to unlive, and returns configuration_update_request to apply
    //  * set node state from unlive to live, and leaves load balancer to update configuration
    void set_node_state(const node_states& nodes, /*out*/ machine_fail_updates* pris);
<<<<<<< HEAD
=======

    // get primary meta server
    bool get_meta_server_primary(/*out*/ ::dsn::rpc_address& node);

    // add meta node, if is the first one, set as primary
    void add_meta_node(const ::dsn::rpc_address& node);

    // remove meta node, if is the primary, randomly choose another one as new primary
    void remove_meta_node(const ::dsn::rpc_address& node);

    // randomly choose another one as new primary
    void switch_meta_primary();
>>>>>>> 018eae46

    // load state from checkpoint file
    void load(const char* chk_point);

    // save state to checkpoint file
    void save(const char* chk_point);

    // partition server & client => meta server
<<<<<<< HEAD
    void query_configuration_by_node(const configuration_query_by_node_request& request, /*out*/ configuration_query_by_node_response& response);
    void query_configuration_by_index(const configuration_query_by_index_request& request, /*out*/ configuration_query_by_index_response& response);
    void query_configuration_by_gpid(global_partition_id id, /*out*/ partition_configuration& config);
    void update_configuration(const configuration_update_request& request, /*out*/ configuration_update_response& response);
=======

    // query all partition configurations of a replica server
    void query_configuration_by_node(configuration_query_by_node_request& request, /*out*/ configuration_query_by_node_response& response);

    // query specified partition configurations by app_name and partition indexes
    void query_configuration_by_index(configuration_query_by_index_request& request, /*out*/ configuration_query_by_index_response& response);

    // query specified partition configuration by gpid
    void query_configuration_by_gpid(global_partition_id id, /*out*/ partition_configuration& config);

    // update partition configuration.
    // first persistent to log file, then apply to memory state
    void update_configuration(configuration_update_request& request, /*out*/ configuration_update_response& response);

>>>>>>> 018eae46
    void unfree_if_possible_on_start();

    // if is freezed
    bool freezed() const { return _freeze.load(); }
    
private:
    // check consistency of memory state, between _nodes, _apps, _node_live_count
    void check_consistency(global_partition_id gpid);
<<<<<<< HEAD
    void update_configuration_internal(const configuration_update_request& request, /*out*/ configuration_update_response& response);
=======

    // do real work of update configuration
    void update_configuration_internal(configuration_update_request& request, /*out*/ configuration_update_response& response);
>>>>>>> 018eae46

private:
    friend class ::dsn::replication::replication_checker;

    struct node_state
    {
        bool                          is_alive;
        ::dsn::rpc_address            address;
        std::set<global_partition_id> primaries;
        std::set<global_partition_id> partitions;
    };

    friend class load_balancer;
    mutable zrwlock_nr                                 _lock;
    std::unordered_map<::dsn::rpc_address, node_state> _nodes;
    std::vector<app_state>                             _apps; // vec_index = app_id - 1

    int                               _node_live_count;
    int                               _node_live_percentage_threshold_for_update;
    std::atomic<bool>                 _freeze;
};
<|MERGE_RESOLUTION|>--- conflicted
+++ resolved
@@ -68,21 +68,9 @@
     //  * set node state from live to unlive, and returns configuration_update_request to apply
     //  * set node state from unlive to live, and leaves load balancer to update configuration
     void set_node_state(const node_states& nodes, /*out*/ machine_fail_updates* pris);
-<<<<<<< HEAD
-=======
 
     // get primary meta server
     bool get_meta_server_primary(/*out*/ ::dsn::rpc_address& node);
-
-    // add meta node, if is the first one, set as primary
-    void add_meta_node(const ::dsn::rpc_address& node);
-
-    // remove meta node, if is the primary, randomly choose another one as new primary
-    void remove_meta_node(const ::dsn::rpc_address& node);
-
-    // randomly choose another one as new primary
-    void switch_meta_primary();
->>>>>>> 018eae46
 
     // load state from checkpoint file
     void load(const char* chk_point);
@@ -91,12 +79,6 @@
     void save(const char* chk_point);
 
     // partition server & client => meta server
-<<<<<<< HEAD
-    void query_configuration_by_node(const configuration_query_by_node_request& request, /*out*/ configuration_query_by_node_response& response);
-    void query_configuration_by_index(const configuration_query_by_index_request& request, /*out*/ configuration_query_by_index_response& response);
-    void query_configuration_by_gpid(global_partition_id id, /*out*/ partition_configuration& config);
-    void update_configuration(const configuration_update_request& request, /*out*/ configuration_update_response& response);
-=======
 
     // query all partition configurations of a replica server
     void query_configuration_by_node(configuration_query_by_node_request& request, /*out*/ configuration_query_by_node_response& response);
@@ -111,7 +93,6 @@
     // first persistent to log file, then apply to memory state
     void update_configuration(configuration_update_request& request, /*out*/ configuration_update_response& response);
 
->>>>>>> 018eae46
     void unfree_if_possible_on_start();
 
     // if is freezed
@@ -120,13 +101,9 @@
 private:
     // check consistency of memory state, between _nodes, _apps, _node_live_count
     void check_consistency(global_partition_id gpid);
-<<<<<<< HEAD
-    void update_configuration_internal(const configuration_update_request& request, /*out*/ configuration_update_response& response);
-=======
 
     // do real work of update configuration
     void update_configuration_internal(configuration_update_request& request, /*out*/ configuration_update_response& response);
->>>>>>> 018eae46
 
 private:
     friend class ::dsn::replication::replication_checker;
