/*
 * The MIT License (MIT)
 *
 * Copyright (c) 2015 Microsoft Corporation
 * 
 * -=- Robust Distributed System Nucleus (rDSN) -=- 
 *
 * Permission is hereby granted, free of charge, to any person obtaining a copy
 * of this software and associated documentation files (the "Software"), to deal
 * in the Software without restriction, including without limitation the rights
 * to use, copy, modify, merge, publish, distribute, sublicense, and/or sell
 * copies of the Software, and to permit persons to whom the Software is
 * furnished to do so, subject to the following conditions:
 *
 * The above copyright notice and this permission notice shall be included in
 * all copies or substantial portions of the Software.
 *
 * THE SOFTWARE IS PROVIDED "AS IS", WITHOUT WARRANTY OF ANY KIND, EXPRESS OR
 * IMPLIED, INCLUDING BUT NOT LIMITED TO THE WARRANTIES OF MERCHANTABILITY,
 * FITNESS FOR A PARTICULAR PURPOSE AND NONINFRINGEMENT. IN NO EVENT SHALL THE
 * AUTHORS OR COPYRIGHT HOLDERS BE LIABLE FOR ANY CLAIM, DAMAGES OR OTHER
 * LIABILITY, WHETHER IN AN ACTION OF CONTRACT, TORT OR OTHERWISE, ARISING FROM,
 * OUT OF OR IN CONNECTION WITH THE SOFTWARE OR THE USE OR OTHER DEALINGS IN
 * THE SOFTWARE.
 */
#include "replica.h"
#include "mutation.h"
#include "mutation_log.h"
#include "replica_stub.h"
#include <boost/filesystem.hpp>

# ifdef __TITLE__
# undef __TITLE__
# endif
# define __TITLE__ "replica.learn"

namespace dsn { namespace replication {

void replica::init_learn(uint64_t signature)
{
    check_hashed_access();

    dassert (status() == PS_POTENTIAL_SECONDARY, "");
        
    // at most one learning task running
    if (_potential_secondary_states.learning_round_is_running || !signature)
        return;

    if (signature != _potential_secondary_states.learning_signature)
    {
        _potential_secondary_states.cleanup(true);
        _potential_secondary_states.learning_signature = signature;
        _potential_secondary_states.learning_status = LearningWithoutPrepare;
        _prepare_list->reset(_app->last_committed_decree());
    }
    else
    {
        switch (_potential_secondary_states.learning_status)
        {
        case LearningSucceeded:
            notify_learn_completion();
            return;
        case LearningFailed:
            break;
        case LearningWithPrepare:
            if (_app->last_durable_decree() >= last_committed_decree())
            {
                _potential_secondary_states.learning_status = LearningSucceeded;
                notify_learn_completion();
                return;
            }
            break;
        case LearningWithoutPrepare:
            break;
        default:
            dassert (false, "");
        }
    }
        
    _potential_secondary_states.learning_round_is_running = true;

    std::shared_ptr<learn_request> request(new learn_request);
    request->gpid = get_gpid();
    request->last_committed_decree_in_app = _app->last_committed_decree();
    request->last_committed_decree_in_prepare_list = _prepare_list->last_committed_decree();
    request->learner = primary_address();
    request->signature = _potential_secondary_states.learning_signature;
    _app->prepare_learning_request(request->app_specific_learn_request);

    _potential_secondary_states.learning_task = rpc::call_typed(
        _config.primary,
        RPC_LEARN,
        request,        
        this,
        &replica::on_learn_reply,
        gpid_to_hash(get_gpid())
        );

    ddebug(
        "%s: init_learn with lastAppC/DDecree = <%llu,%llu>, lastCDecree = %llu, learnState = %s",
        name(),
        _app->last_committed_decree(),
        _app->last_durable_decree(),
        last_committed_decree(),
        enum_to_string(_potential_secondary_states.learning_status)
        );
}

void replica::on_learn(const learn_request& request, __out_param learn_response& response)
{
    check_hashed_access();

    if (PS_PRIMARY  != status())
    {
        response.err = ERR_INVALID_STATE;
        return;
    }
        
    if (request.last_committed_decree_in_app > last_committed_decree())
    {
        ddebug(
            "%s: on_learn %s:%hu, learner state is lost due to DDD, with its appCommittedDecree = %llu vs localCommitedDecree %llu",
            name(),
            request.learner.name.c_str(), request.learner.port,
            request.last_committed_decree_in_app,
            last_committed_decree()
            );
        ((learn_request&)request).last_committed_decree_in_app = 0;
    }

    _primary_states.get_replica_config(request.learner, response.config);

    auto it = _primary_states.learners.find(request.learner);
    if (it == _primary_states.learners.end())
    {
        response.err = (response.config.status == PS_SECONDARY ? ERR_OK : ERR_OBJECT_NOT_FOUND);
        return;
    }
    else if (it->second.signature != request.signature)
    {
        response.err = ERR_OBJECT_NOT_FOUND;
        return;
    }

<<<<<<< HEAD
    ddebug(
        "%s: on_learn %s:%hu with its appCommittedDecree = %llu vs localCommitedDecree %llu",
        name(),
        request.learner.name.c_str(), request.learner.port,
        request.last_committed_decree_in_app,
        last_committed_decree()
=======
    // prepare learnStartDecree
    decree localCommittedDecree = last_committed_decree();
    decree learnStartDecree = request.last_committed_decree_in_app + 1;
    if (request.last_committed_decree_in_app > localCommittedDecree)
    {
        ddebug(
            "%s: on_learn %s:%hu, learner state is lost due to DDD, "
            "with its appCommittedDecree = %llu vs localCommittedDecree = %llu, "
            "so we learn from scratch by setting learnStartDecree = 0",
            name(), request.learner.name, request.learner.port,
            request.last_committed_decree_in_app, localCommittedDecree
            );
        learnStartDecree = 0; // 0 means learn from scratch
    }

    ddebug(
        "%s: on_learn %s:%hu, with localCommittedDecree = %llu, "
        "localAppC/DDecree = <%llu, %llu>, learnStartDecree = %llu",
        name(), request.learner.name, request.learner.port,
        localCommittedDecree, _app->last_committed_decree(), _app->last_durable_decree(),
        learnStartDecree
>>>>>>> e3e64044
        );
    
    response.prepare_start_decree = invalid_decree;
    response.commit_decree = last_committed_decree();
    response.err = ERR_OK; 

    if (request.last_committed_decree_in_app + _options.staleness_for_start_prepare_for_potential_secondary >= last_committed_decree())
    {
        if (it->second.prepare_start_decree == invalid_decree)
        {
            it->second.prepare_start_decree = last_committed_decree() + 1;

            cleanup_preparing_mutations(true);
            replay_prepare_list();

            ddebug(
<<<<<<< HEAD
                "%s: on_learn with prepare_start_decree = %llu for %s:%hu",
                name(),
                last_committed_decree() + 1,
                request.learner.name.c_str(), request.learner.port
=======
                "%s: on_learn %s:%hu, set prepareStartDecree = %llu",
                name(), request.learner.name, request.learner.port,
                localCommittedDecree + 1
>>>>>>> e3e64044
            );
        }

        response.prepare_start_decree = it->second.prepare_start_decree;
    }
    else
    {
        it->second.prepare_start_decree = invalid_decree;
    }

    decree decree = request.last_committed_decree_in_app + 1;
    int lerr = _app->get_learn_state(decree, request.app_specific_learn_request, response.state);
    if (lerr != 0)
    {
        derror("%s get learn state failed, error = %d", dir().c_str(), lerr);
    }
    response.err = (lerr == 0 ? ERR_OK : ERR_GET_LEARN_STATE_FALED);
        
    response.base_local_dir = _app->data_dir();
    for (auto itr = response.state.files.begin(); itr != response.state.files.end(); ++itr)            
        *itr = itr->substr(_app->data_dir().length());
}

void replica::on_learn_reply(error_code err, std::shared_ptr<learn_request>& req, std::shared_ptr<learn_response>& resp)
{
    check_hashed_access();

    dassert(PS_POTENTIAL_SECONDARY == status(), "");
    dassert(req->signature == _potential_secondary_states.learning_signature, "");

    if (err != ERR_OK)
    {
        handle_learning_error(err);
        return;
    }

    ddebug(
        "%s: on_learn_reply with err = %s, remoteCommit = %llu, prepareStart = %llu, currentState = %s",
        name(), resp->err.to_string(), resp->commit_decree, resp->prepare_start_decree,
        enum_to_string(_potential_secondary_states.learning_status)
        );

    if (resp->err != ERR_OK)
    {
        handle_learning_error(resp->err);
        return;
    }

    if (resp->config.ballot > get_ballot())
    {
        update_local_configuration(resp->config);
    }

    if (status() != PS_POTENTIAL_SECONDARY)
    {
        return;
    }

    if (resp->prepare_start_decree != invalid_decree && _potential_secondary_states.learning_status == LearningWithoutPrepare)
    {
        _potential_secondary_states.learning_status = LearningWithPrepare;
        _prepare_list->reset(resp->prepare_start_decree - 1);
        ddebug(
            "%s: resetPrepareList = %llu, currentState = %s",
            name(), resp->prepare_start_decree - 1,
            enum_to_string(_potential_secondary_states.learning_status)
            );
    }

    if (resp->state.files.size() > 0)
    {
        _potential_secondary_states.learn_remote_files_task = 
            file::copy_remote_files(resp->config.primary,
                resp->base_local_dir,
                resp->state.files,
                _app->learn_dir(),
                true,
                LPC_COPY_REMOTE_DELTA_FILES,
                this,
                std::bind(&replica::on_copy_remote_state_completed, this,
                std::placeholders::_1,
                std::placeholders::_2,
                resp)
                );
    }
    else
    {
        _potential_secondary_states.learn_remote_files_task = tasking::enqueue(
            LPC_LEARN_REMOTE_DELTA_FILES,
            this,
            std::bind(&replica::on_copy_remote_state_completed, this, ERR_OK, 0, resp)
            );
    }
}

void replica::on_copy_remote_state_completed(error_code err2, size_t size, std::shared_ptr<learn_response> resp)
{   
    learn_state localState;
    localState.meta = resp->state.meta;
    end_point& server = resp->config.primary;     
    if (err2 == ERR_OK)
    {
        for (auto itr = resp->state.files.begin(); itr != resp->state.files.end(); ++itr)
        {
            std::string file;
            if (dir().back() == '/' || itr->front() == '/')
                file = dir() + *itr;
            else 
                file = dir() + '/' + *itr;

            localState.files.push_back(file);
        }
                
         // the only place where there is non-in-partition-thread update  
        decree oldDecree = _app->last_committed_decree();
        decree oldDurable = _app->last_durable_decree();

        int err = _app->apply_learn_state(resp->state);

        ddebug(
                "%s: learning %d files to %s, err = %x, "
<<<<<<< HEAD
                "appCommit(%llu => %llu), durable(%llu), remoteC(%llu), prepStart(%llu), state(%s)",
                name(),
                resp->state.files.size(), _dir.c_str(), err,
                oldDecree, _app->last_committed_decree(),
                _app->last_durable_decree(),                
                resp->commit_decree,
                resp->prepare_start_decree,
=======
                "appCommit(%llu => %llu), appDurable(%llu => %llu), "
                "remoteCommit(%llu), prepareStart(%llu), currentState(%s)",
                name(), resp->state.files.size(), _dir.c_str(), err,
                oldDecree, _app->last_committed_decree(),
                oldDurable, _app->last_durable_decree(),
                resp->commit_decree, resp->prepare_start_decree,
>>>>>>> e3e64044
                enum_to_string(_potential_secondary_states.learning_status)
                );

        if (err == 0 && _app->last_committed_decree() >= resp->commit_decree)
        {
            err = _app->flush(true);
            ddebug(
                "%s: flush done, err = %d, lastC/DDecree = <%llu, %llu>",
                name(), err, _app->last_committed_decree(), _app->last_durable_decree()
                );
            if (err == 0)
            {
                dassert (_app->last_committed_decree() == _app->last_durable_decree(), "");
            }
        }

        // translate to general error code
        if (err != 0)
        {
            err2 = ERR_LOCAL_APP_FAILURE;
        }
    } 
    else 
    {
        derror(
                "%s: transfer %d files to %s failed, err = %s",
                name(),
                static_cast<int>(resp->state.files.size()), 
                _dir.c_str(), 
                err2.to_string()
                );
    }    

    _potential_secondary_states.learn_remote_files_completed_task = tasking::enqueue(
        LPC_LEARN_REMOTE_DELTA_FILES_COMPLETED,
        this,
        std::bind(&replica::on_learn_remote_state_completed, this, err2),
        gpid_to_hash(get_gpid())
        );
}

void replica::on_learn_remote_state_completed(error_code err)
{
    check_hashed_access();
    
    if (PS_POTENTIAL_SECONDARY != status())
        return;

    _potential_secondary_states.learning_round_is_running = false;

    if (err != ERR_OK)
    {
        handle_learning_error(err);
    }
    else
    {
        // continue
        init_learn(_potential_secondary_states.learning_signature);
    }
}

void replica::handle_learning_error(error_code err)
{
    check_hashed_access();

    dwarn(
        "%s: learning failed with err = %s, LastCommitted = %lld",
        name(),
        err.to_string(),
        _app->last_committed_decree()
        );

    _potential_secondary_states.cleanup(true);
    _potential_secondary_states.learning_status = LearningFailed;

    update_local_configuration_with_no_ballot_change(PS_ERROR);
}

void replica::handle_learning_succeeded_on_primary(const dsn_address_t& node, uint64_t learnSignature)
{
    auto it = _primary_states.learners.find(node);
    if (it != _primary_states.learners.end() && it->second.signature == learnSignature)
        upgrade_to_secondary_on_primary(node);
}

void replica::notify_learn_completion()
{
    group_check_response report;
    report.gpid = get_gpid();
    report.err = ERR_OK;
    report.last_committed_decree_in_app = _app->last_committed_decree();
    report.last_committed_decree_in_prepare_list = last_committed_decree();
    report.learner_signature = _potential_secondary_states.learning_signature;
    report.learner_status_ = _potential_secondary_states.learning_status;
    report.node = primary_address();

    ddebug(
        "%s: notify_learn_completion with lastAppC/DDecree = <%llu,%llu>, lastCDecree = %llu, learnState = %s",
        name(),
        _app->last_committed_decree(),
        _app->last_durable_decree(),
        last_committed_decree(),
        enum_to_string(_potential_secondary_states.learning_status)
        );

    rpc::call_one_way_typed(_config.primary, RPC_LEARN_COMPLETION_NOTIFY, report, gpid_to_hash(get_gpid()));
}

void replica::on_learn_completion_notification(const group_check_response& report)
{
    check_hashed_access();
    report.err.end_tracking();
    if (status() != PS_PRIMARY)
        return;

    if (report.learner_status_ == LearningSucceeded)
    {
        handle_learning_succeeded_on_primary(report.node, report.learner_signature);
    }
}

void replica::on_add_learner(const group_check_request& request)
{
    if (request.config.ballot < get_ballot())
        return;

    if (request.config.ballot > get_ballot()
        || is_same_ballot_status_change_allowed(status(), request.config.status))
    {
        update_local_configuration(request.config, true);
        dassert(PS_POTENTIAL_SECONDARY == status(), "");
        init_learn(request.learner_signature);
    }
}

}} // namespace<|MERGE_RESOLUTION|>--- conflicted
+++ resolved
@@ -116,18 +116,6 @@
         return;
     }
         
-    if (request.last_committed_decree_in_app > last_committed_decree())
-    {
-        ddebug(
-            "%s: on_learn %s:%hu, learner state is lost due to DDD, with its appCommittedDecree = %llu vs localCommitedDecree %llu",
-            name(),
-            request.learner.name.c_str(), request.learner.port,
-            request.last_committed_decree_in_app,
-            last_committed_decree()
-            );
-        ((learn_request&)request).last_committed_decree_in_app = 0;
-    }
-
     _primary_states.get_replica_config(request.learner, response.config);
 
     auto it = _primary_states.learners.find(request.learner);
@@ -142,14 +130,6 @@
         return;
     }
 
-<<<<<<< HEAD
-    ddebug(
-        "%s: on_learn %s:%hu with its appCommittedDecree = %llu vs localCommitedDecree %llu",
-        name(),
-        request.learner.name.c_str(), request.learner.port,
-        request.last_committed_decree_in_app,
-        last_committed_decree()
-=======
     // prepare learnStartDecree
     decree localCommittedDecree = last_committed_decree();
     decree learnStartDecree = request.last_committed_decree_in_app + 1;
@@ -171,33 +151,28 @@
         name(), request.learner.name, request.learner.port,
         localCommittedDecree, _app->last_committed_decree(), _app->last_durable_decree(),
         learnStartDecree
->>>>>>> e3e64044
         );
     
     response.prepare_start_decree = invalid_decree;
-    response.commit_decree = last_committed_decree();
+    response.commit_decree = localCommittedDecree;
     response.err = ERR_OK; 
 
-    if (request.last_committed_decree_in_app + _options.staleness_for_start_prepare_for_potential_secondary >= last_committed_decree())
+    // set prepare_start_decree if need
+    if (learnStartDecree + _options.staleness_for_start_prepare_for_potential_secondary > localCommittedDecree)
     {
         if (it->second.prepare_start_decree == invalid_decree)
         {
-            it->second.prepare_start_decree = last_committed_decree() + 1;
-
+            // start from (last_committed_decree + 1)
+            it->second.prepare_start_decree = localCommittedDecree + 1;
+
+            // TODO(qinzuoyan) replay before response on_learn, learner may reject prepare request?
             cleanup_preparing_mutations(true);
             replay_prepare_list();
 
             ddebug(
-<<<<<<< HEAD
-                "%s: on_learn with prepare_start_decree = %llu for %s:%hu",
-                name(),
-                last_committed_decree() + 1,
-                request.learner.name.c_str(), request.learner.port
-=======
                 "%s: on_learn %s:%hu, set prepareStartDecree = %llu",
                 name(), request.learner.name, request.learner.port,
                 localCommittedDecree + 1
->>>>>>> e3e64044
             );
         }
 
@@ -208,17 +183,18 @@
         it->second.prepare_start_decree = invalid_decree;
     }
 
-    decree decree = request.last_committed_decree_in_app + 1;
-    int lerr = _app->get_learn_state(decree, request.app_specific_learn_request, response.state);
+    int lerr = _app->get_learn_state(learnStartDecree, request.app_specific_learn_request, response.state);
     if (lerr != 0)
     {
+        response.err = ERR_GET_LEARN_STATE_FALED;
         derror("%s get learn state failed, error = %d", dir().c_str(), lerr);
     }
-    response.err = (lerr == 0 ? ERR_OK : ERR_GET_LEARN_STATE_FALED);
-        
-    response.base_local_dir = _app->data_dir();
-    for (auto itr = response.state.files.begin(); itr != response.state.files.end(); ++itr)            
-        *itr = itr->substr(_app->data_dir().length());
+    else
+    {
+        response.base_local_dir = _app->data_dir();
+        for (auto itr = response.state.files.begin(); itr != response.state.files.end(); ++itr)
+            *itr = itr->substr(_app->data_dir().length());
+    }
 }
 
 void replica::on_learn_reply(error_code err, std::shared_ptr<learn_request>& req, std::shared_ptr<learn_response>& resp)
@@ -297,7 +273,6 @@
 {   
     learn_state localState;
     localState.meta = resp->state.meta;
-    end_point& server = resp->config.primary;     
     if (err2 == ERR_OK)
     {
         for (auto itr = resp->state.files.begin(); itr != resp->state.files.end(); ++itr)
@@ -305,40 +280,38 @@
             std::string file;
             if (dir().back() == '/' || itr->front() == '/')
                 file = dir() + *itr;
-            else 
+            else
                 file = dir() + '/' + *itr;
 
             localState.files.push_back(file);
         }
-                
-         // the only place where there is non-in-partition-thread update  
+
         decree oldDecree = _app->last_committed_decree();
         decree oldDurable = _app->last_durable_decree();
 
+        // the only place where there is non-in-partition-thread update
         int err = _app->apply_learn_state(resp->state);
+        if (err == 0)
+        {
+            dassert(_app->last_committed_decree() >= _app->last_durable_decree(), "");
+            // because if the original _app->last_committed_decree > resp->commit_decree,
+            // the learnStartDecree will be set to 0, which makes learner to learn from scratch
+            dassert(_app->last_committed_decree() <= resp->commit_decree, "");
+        }
 
         ddebug(
                 "%s: learning %d files to %s, err = %x, "
-<<<<<<< HEAD
-                "appCommit(%llu => %llu), durable(%llu), remoteC(%llu), prepStart(%llu), state(%s)",
-                name(),
-                resp->state.files.size(), _dir.c_str(), err,
-                oldDecree, _app->last_committed_decree(),
-                _app->last_durable_decree(),                
-                resp->commit_decree,
-                resp->prepare_start_decree,
-=======
                 "appCommit(%llu => %llu), appDurable(%llu => %llu), "
                 "remoteCommit(%llu), prepareStart(%llu), currentState(%s)",
                 name(), resp->state.files.size(), _dir.c_str(), err,
                 oldDecree, _app->last_committed_decree(),
                 oldDurable, _app->last_durable_decree(),
                 resp->commit_decree, resp->prepare_start_decree,
->>>>>>> e3e64044
                 enum_to_string(_potential_secondary_states.learning_status)
-                );
-
-        if (err == 0 && _app->last_committed_decree() >= resp->commit_decree)
+              );
+
+        // if catch-up done, do flush to force data in memtables to the ground
+        if (err == 0 && _app->last_committed_decree() == resp->commit_decree)
         {
             err = _app->flush(true);
             ddebug(
