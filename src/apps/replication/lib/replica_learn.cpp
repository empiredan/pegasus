--- conflicted
+++ resolved
@@ -146,17 +146,11 @@
     }
 
     ddebug(
-<<<<<<< HEAD
-        "%s: on_learn %s:%hu, with localCommittedDecree = %llu and learnStartDecree = %llu",
+        "%s: on_learn %s:%hu, with localCommittedDecree = %llu, "
+        "localAppC/DDecree = <%llu, %llu>, learnStartDecree = %llu",
         name(), request.learner.name, request.learner.port,
-        localCommittedDecree, learnStartDecree
-=======
-        "%s: on_learn %s:%d, with localCommittedDecree = %llu, "
-        "localAppC/DDecree = <%llu, %llu>, learnStartDecree = %llu",
-        name(), request.learner.name.c_str(), static_cast<int>(request.learner.port),
         localCommittedDecree, _app->last_committed_decree(), _app->last_durable_decree(),
         learnStartDecree
->>>>>>> 7b282697
         );
     
     response.prepare_start_decree = invalid_decree;
