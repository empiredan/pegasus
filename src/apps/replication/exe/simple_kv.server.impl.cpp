/*
 * The MIT License (MIT)
 *
 * Copyright (c) 2015 Microsoft Corporation
 * 
 * -=- Robust Distributed System Nucleus (rDSN) -=- 
 *
 * Permission is hereby granted, free of charge, to any person obtaining a copy
 * of this software and associated documentation files (the "Software"), to deal
 * in the Software without restriction, including without limitation the rights
 * to use, copy, modify, merge, publish, distribute, sublicense, and/or sell
 * copies of the Software, and to permit persons to whom the Software is
 * furnished to do so, subject to the following conditions:
 *
 * The above copyright notice and this permission notice shall be included in
 * all copies or substantial portions of the Software.
 *
 * THE SOFTWARE IS PROVIDED "AS IS", WITHOUT WARRANTY OF ANY KIND, EXPRESS OR
 * IMPLIED, INCLUDING BUT NOT LIMITED TO THE WARRANTIES OF MERCHANTABILITY,
 * FITNESS FOR A PARTICULAR PURPOSE AND NONINFRINGEMENT. IN NO EVENT SHALL THE
 * AUTHORS OR COPYRIGHT HOLDERS BE LIABLE FOR ANY CLAIM, DAMAGES OR OTHER
 * LIABILITY, WHETHER IN AN ACTION OF CONTRACT, TORT OR OTHERWISE, ARISING FROM,
 * OUT OF OR IN CONNECTION WITH THE SOFTWARE OR THE USE OR OTHER DEALINGS IN
 * THE SOFTWARE.
 */

/*
 * Description:
 *     What is this file about?
 *
 * Revision history:
 *     xxxx-xx-xx, author, first version
 *     xxxx-xx-xx, author, fix bug about xxx
 */

#include "simple_kv.server.impl.h"
#include <fstream>
#include <sstream>

# ifdef __TITLE__
# undef __TITLE__
# endif
# define __TITLE__ "simple.kv"

using namespace ::dsn::service;

namespace dsn {
    namespace replication {
        namespace application {
            
            simple_kv_service_impl::simple_kv_service_impl(replica* replica)
                : simple_kv_service(replica), _lock(true)
            {
                _test_file_learning = false;
            }

            // RPC_SIMPLE_KV_READ
            void simple_kv_service_impl::on_read(const std::string& key, ::dsn::rpc_replier<std::string>& reply)
            {
                zauto_lock l(_lock);
                
                auto it = _store.find(key);
                if (it == _store.end())
                {
                    reply("");
                }
                else
                {
                    dinfo("read %s, decree = %" PRId64 "\n", it->second.c_str(), last_committed_decree());
                    reply(it->second);
                }
            }

            // RPC_SIMPLE_KV_WRITE
            void simple_kv_service_impl::on_write(const kv_pair& pr, ::dsn::rpc_replier<int32_t>& reply)
            {
                zauto_lock l(_lock);
                _store[pr.key] = pr.value;

                dinfo("write %s, decree = %" PRId64 "\n", pr.key.c_str(), last_committed_decree() + 1);
                reply(0);
            }

            // RPC_SIMPLE_KV_APPEND
            void simple_kv_service_impl::on_append(const kv_pair& pr, ::dsn::rpc_replier<int32_t>& reply)
            {
                zauto_lock l(_lock);
                auto it = _store.find(pr.key);
                if (it != _store.end())
                    it->second.append(pr.value);
                else
                    _store[pr.key] = pr.value;

                dinfo("append %s, decree = %" PRId64 "\n", pr.key.c_str(), last_committed_decree() + 1);
                reply(0);
            }
            
            int simple_kv_service_impl::open(bool create_new)
            {
                zauto_lock l(_lock);
                if (create_new)
                {
                    auto& dir = data_dir();
                    dsn::utils::filesystem::remove_path(dir);
                    dsn::utils::filesystem::create_directory(dir);
                }
                else
                {
                    recover();
                }
                return 0;
            }

            int simple_kv_service_impl::close(bool clear_state)
            {
                zauto_lock l(_lock);
                if (clear_state)
                {
                    if (!dsn::utils::filesystem::remove_path(data_dir()))
                    {
                        dassert(false, "Fail to delete directory %s.", data_dir().c_str());
                    }
                }
                return 0;
            }

            // checkpoint related
            void simple_kv_service_impl::recover()
            {
                zauto_lock l(_lock);

                _store.clear();

                decree maxVersion = 0;
                std::string name;

                std::vector<std::string> sub_list;
                auto& path = data_dir();
                if (!dsn::utils::filesystem::get_subfiles(path, sub_list, false))
                {
                    dassert(false, "Fail to get subfiles in %s.", path.c_str());
                }
                for (auto& fpath : sub_list)
                {
                    auto&& s = dsn::utils::filesystem::get_file_name(fpath);
                    if (s.substr(0, strlen("checkpoint.")) != std::string("checkpoint."))
                        continue;

                    decree version = static_cast<decree>(atoll(s.substr(strlen("checkpoint.")).c_str()));
                    if (version > maxVersion)
                    {
                        maxVersion = version;
                        name = data_dir() + "/" + s;
                    }
                }
                sub_list.clear();

                if (maxVersion > 0)
                {
                    recover(name, maxVersion);
                    _last_durable_decree = maxVersion;
                }
            }

            void simple_kv_service_impl::recover(const std::string& name, decree version)
            {
                zauto_lock l(_lock);

                std::ifstream is(name.c_str(), std::ios::binary);
                if (!is.is_open())
                    return;
                
                _store.clear();

                uint64_t count;
                int magic;
                
                is.read((char*)&count, sizeof(count));
                is.read((char*)&magic, sizeof(magic)); 
                dassert(magic == 0xdeadbeef, "invalid checkpoint");

                for (uint64_t i = 0; i < count; i++)
                {
                    std::string key;
                    std::string value;

                    uint32_t sz;
                    is.read((char*)&sz, (uint32_t)sizeof(sz));
                    key.resize(sz);

                    is.read((char*)&key[0], sz);

                    is.read((char*)&sz, (uint32_t)sizeof(sz));
                    value.resize(sz);

                    is.read((char*)&value[0], sz);

                    _store[key] = value;
                }

                init_last_commit_decree(version);
            }

            int simple_kv_service_impl::checkpoint()
            {
                zauto_lock l(_lock);

                if (last_committed_decree() == last_durable_decree())
                {
                    return 0;
                }

                // TODO: should use async write instead
                char name[256];
                sprintf(name, "%s/checkpoint.%" PRId64, data_dir().c_str(),
                        last_committed_decree());
                std::ofstream os(name, std::ios::binary);

                uint64_t count = (uint64_t)_store.size();
                int magic = 0xdeadbeef;
                
                os.write((const char*)&count, (uint32_t)sizeof(count));
                os.write((const char*)&magic, (uint32_t)sizeof(magic));

                for (auto it = _store.begin(); it != _store.end(); it++)
                {
                    const std::string& k = it->first;
                    uint32_t sz = (uint32_t)k.length();

                    os.write((const char*)&sz, (uint32_t)sizeof(sz));
                    os.write((const char*)&k[0], sz);

                    const std::string& v = it->second;
                    sz = (uint32_t)v.length();

                    os.write((const char*)&sz, (uint32_t)sizeof(sz));
                    os.write((const char*)&v[0], sz);
                }

                // TODO: gc checkpoints

                _last_durable_decree = last_committed_decree();
                return 0;
            }

            // helper routines to accelerate learning
            int simple_kv_service_impl::get_checkpoint(decree start, const blob& learn_req, /*out*/ learn_state& state)
            {
                if (_last_durable_decree.load() > 0)
                {
                    state.from_decree_excluded = 0;
                    state.to_decree_included = _last_durable_decree;

                    char name[256];
                    sprintf(name, "%s/checkpoint.%" PRId64,
                        data_dir().c_str(),
                        _last_durable_decree.load()
                        );

<<<<<<< HEAD
                state.meta.push_back(blob(buf, static_cast<int>(bb.data() - bb.buffer().get()), bb.length()));
                state.from_excluded = 0;
                state.to_included = last_committed_decree();
                
                // Test Sample
                if (_test_file_learning)
=======
                    state.files.push_back(name);
                    return ERR_OK;
                }
                else
>>>>>>> 8d33eacc
                {
                    state.from_decree_excluded = 0;
                    state.to_decree_included = 0;
                    return ERR_OBJECT_NOT_FOUND;
                }
            }

            int simple_kv_service_impl::apply_checkpoint(learn_state& state, chkpt_apply_mode mode)
            {
                if (mode == CHKPT_LEARN)
                {
                    recover(state.files[0], state.to_decree_included);
                    return ERR_OK;
                }
<<<<<<< HEAD

                dassert(decree == state.to_included, "decree mismatch");
                dassert(0 == state.from_excluded, "invalid from decree for the learned state");

                init_last_commit_decree(decree);
                _last_durable_decree = 0;

                flush(true);

                bool ret = true;
                if (_test_file_learning)
=======
                else
>>>>>>> 8d33eacc
                {
                    dassert(CHKPT_COPY == mode, "invalid mode %d", (int)mode);
                    dassert(state.to_decree_included > _last_durable_decree, "checkpoint's decree is smaller than current");

                    char name[256];
                    sprintf(name, "%s/checkpoint.%" PRId64,
                        data_dir().c_str(),
                        state.to_decree_included
                        );
                    std::string lname(name);

                    if (!utils::filesystem::rename_path(state.files[0], lname))
                        return ERR_CHECKPOINT_FAILED;
                    else
                    {
                        _last_durable_decree = state.to_decree_included;
                        return ERR_OK;
                    }                        
                }
            }

        }
    }
} // namespace<|MERGE_RESOLUTION|>--- conflicted
+++ resolved
@@ -257,19 +257,10 @@
                         _last_durable_decree.load()
                         );
 
-<<<<<<< HEAD
-                state.meta.push_back(blob(buf, static_cast<int>(bb.data() - bb.buffer().get()), bb.length()));
-                state.from_excluded = 0;
-                state.to_included = last_committed_decree();
-                
-                // Test Sample
-                if (_test_file_learning)
-=======
                     state.files.push_back(name);
                     return ERR_OK;
                 }
                 else
->>>>>>> 8d33eacc
                 {
                     state.from_decree_excluded = 0;
                     state.to_decree_included = 0;
@@ -284,21 +275,7 @@
                     recover(state.files[0], state.to_decree_included);
                     return ERR_OK;
                 }
-<<<<<<< HEAD
-
-                dassert(decree == state.to_included, "decree mismatch");
-                dassert(0 == state.from_excluded, "invalid from decree for the learned state");
-
-                init_last_commit_decree(decree);
-                _last_durable_decree = 0;
-
-                flush(true);
-
-                bool ret = true;
-                if (_test_file_learning)
-=======
-                else
->>>>>>> 8d33eacc
+                else
                 {
                     dassert(CHKPT_COPY == mode, "invalid mode %d", (int)mode);
                     dassert(state.to_decree_included > _last_durable_decree, "checkpoint's decree is smaller than current");
