--- conflicted
+++ resolved
@@ -76,7 +76,6 @@
     user_data.assign(std::move(buf), 0, static_cast<unsigned int>(view.length()));
 }
 
-<<<<<<< HEAD
 /// Extracts timetag from a v1 value.
 inline uint64_t pegasus_extract_timetag(int version, dsn::string_view value)
 {
@@ -86,12 +85,13 @@
     input.skip(sizeof(uint32_t));
 
     return input.read_u64();
-=======
+}
+
 /// Update expire_ts in rocksdb value with given version.
-/// The value schema must be in v0.
+/// The value schema must be in v0 or v1.
 inline void pegasus_update_expire_ts(uint32_t version, std::string &value, uint32_t new_expire_ts)
 {
-    if (version == 0) {
+    if (version == 0 || version == 1) {
         dassert_f(value.length() >= sizeof(uint32_t), "value must include 'expire_ts' header");
 
         new_expire_ts = dsn::endian::hton(new_expire_ts);
@@ -100,7 +100,6 @@
         dfatal_f("unsupported value schema version: {}", version);
         __builtin_unreachable();
     }
->>>>>>> cae9b4bd
 }
 
 /// \return true if expired
