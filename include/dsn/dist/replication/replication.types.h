--- conflicted
+++ resolved
@@ -17,567 +17,6 @@
 # include <dsn/thrift_helper.h>
 # include "replication_types.h" 
 
-<<<<<<< HEAD
-namespace dsn { namespace replication { 
-    // ---------- global_partition_id -------------
-    inline void marshall(::dsn::binary_writer& writer, const global_partition_id& val)
-    {
-        boost::shared_ptr< ::dsn::binary_writer_transport> transport(new ::dsn::binary_writer_transport(writer));
-        ::apache::thrift::protocol::TBinaryProtocol proto(transport);
-        ::dsn::marshall_rpc_args<global_partition_id>(&proto, val, &global_partition_id::write);
-    };
-
-    inline void unmarshall(::dsn::binary_reader& reader, /*out*/ global_partition_id& val)
-    {
-        boost::shared_ptr< ::dsn::binary_reader_transport> transport(new ::dsn::binary_reader_transport(reader));
-        ::apache::thrift::protocol::TBinaryProtocol proto(transport);
-        ::dsn::unmarshall_rpc_args<global_partition_id>(&proto, val, &global_partition_id::read);
-    };
-
-    // ---------- mutation_header -------------
-    inline void marshall(::dsn::binary_writer& writer, const mutation_header& val)
-    {
-        boost::shared_ptr< ::dsn::binary_writer_transport> transport(new ::dsn::binary_writer_transport(writer));
-        ::apache::thrift::protocol::TBinaryProtocol proto(transport);
-        ::dsn::marshall_rpc_args<mutation_header>(&proto, val, &mutation_header::write);
-    };
-
-    inline void unmarshall(::dsn::binary_reader& reader, /*out*/ mutation_header& val)
-    {
-        boost::shared_ptr< ::dsn::binary_reader_transport> transport(new ::dsn::binary_reader_transport(reader));
-        ::apache::thrift::protocol::TBinaryProtocol proto(transport);
-        ::dsn::unmarshall_rpc_args<mutation_header>(&proto, val, &mutation_header::read);
-    };
-
-    // ---------- mutation_update -------------
-    inline void marshall(::dsn::binary_writer& writer, const mutation_update& val)
-    {
-        boost::shared_ptr< ::dsn::binary_writer_transport> transport(new ::dsn::binary_writer_transport(writer));
-        ::apache::thrift::protocol::TBinaryProtocol proto(transport);
-        ::dsn::marshall_rpc_args<mutation_update>(&proto, val, &mutation_update::write);
-    };
-
-    inline void unmarshall(::dsn::binary_reader& reader, /*out*/ mutation_update& val)
-    {
-        boost::shared_ptr< ::dsn::binary_reader_transport> transport(new ::dsn::binary_reader_transport(reader));
-        ::apache::thrift::protocol::TBinaryProtocol proto(transport);
-        ::dsn::unmarshall_rpc_args<mutation_update>(&proto, val, &mutation_update::read);
-    };
-
-    // ---------- mutation_data -------------
-    inline void marshall(::dsn::binary_writer& writer, const mutation_data& val)
-    {
-        boost::shared_ptr< ::dsn::binary_writer_transport> transport(new ::dsn::binary_writer_transport(writer));
-        ::apache::thrift::protocol::TBinaryProtocol proto(transport);
-        ::dsn::marshall_rpc_args<mutation_data>(&proto, val, &mutation_data::write);
-    };
-
-    inline void unmarshall(::dsn::binary_reader& reader, /*out*/ mutation_data& val)
-    {
-        boost::shared_ptr< ::dsn::binary_reader_transport> transport(new ::dsn::binary_reader_transport(reader));
-        ::apache::thrift::protocol::TBinaryProtocol proto(transport);
-        ::dsn::unmarshall_rpc_args<mutation_data>(&proto, val, &mutation_data::read);
-    };
-
-    // ---------- partition_configuration -------------
-    inline void marshall(::dsn::binary_writer& writer, const partition_configuration& val)
-    {
-        boost::shared_ptr< ::dsn::binary_writer_transport> transport(new ::dsn::binary_writer_transport(writer));
-        ::apache::thrift::protocol::TBinaryProtocol proto(transport);
-        ::dsn::marshall_rpc_args<partition_configuration>(&proto, val, &partition_configuration::write);
-    };
-
-    inline void unmarshall(::dsn::binary_reader& reader, /*out*/ partition_configuration& val)
-    {
-        boost::shared_ptr< ::dsn::binary_reader_transport> transport(new ::dsn::binary_reader_transport(reader));
-        ::apache::thrift::protocol::TBinaryProtocol proto(transport);
-        ::dsn::unmarshall_rpc_args<partition_configuration>(&proto, val, &partition_configuration::read);
-    };
-
-    // ---------- replica_configuration -------------
-    inline void marshall(::dsn::binary_writer& writer, const replica_configuration& val)
-    {
-        boost::shared_ptr< ::dsn::binary_writer_transport> transport(new ::dsn::binary_writer_transport(writer));
-        ::apache::thrift::protocol::TBinaryProtocol proto(transport);
-        ::dsn::marshall_rpc_args<replica_configuration>(&proto, val, &replica_configuration::write);
-    };
-
-    inline void unmarshall(::dsn::binary_reader& reader, /*out*/ replica_configuration& val)
-    {
-        boost::shared_ptr< ::dsn::binary_reader_transport> transport(new ::dsn::binary_reader_transport(reader));
-        ::apache::thrift::protocol::TBinaryProtocol proto(transport);
-        ::dsn::unmarshall_rpc_args<replica_configuration>(&proto, val, &replica_configuration::read);
-    };
-
-    // ---------- prepare_msg -------------
-    inline void marshall(::dsn::binary_writer& writer, const prepare_msg& val)
-    {
-        boost::shared_ptr< ::dsn::binary_writer_transport> transport(new ::dsn::binary_writer_transport(writer));
-        ::apache::thrift::protocol::TBinaryProtocol proto(transport);
-        ::dsn::marshall_rpc_args<prepare_msg>(&proto, val, &prepare_msg::write);
-    };
-
-    inline void unmarshall(::dsn::binary_reader& reader, /*out*/ prepare_msg& val)
-    {
-        boost::shared_ptr< ::dsn::binary_reader_transport> transport(new ::dsn::binary_reader_transport(reader));
-        ::apache::thrift::protocol::TBinaryProtocol proto(transport);
-        ::dsn::unmarshall_rpc_args<prepare_msg>(&proto, val, &prepare_msg::read);
-    };
-
-    // ---------- read_request_header -------------
-    inline void marshall(::dsn::binary_writer& writer, const read_request_header& val)
-    {
-        boost::shared_ptr< ::dsn::binary_writer_transport> transport(new ::dsn::binary_writer_transport(writer));
-        ::apache::thrift::protocol::TBinaryProtocol proto(transport);
-        ::dsn::marshall_rpc_args<read_request_header>(&proto, val, &read_request_header::write);
-    };
-
-    inline void unmarshall(::dsn::binary_reader& reader, /*out*/ read_request_header& val)
-    {
-        boost::shared_ptr< ::dsn::binary_reader_transport> transport(new ::dsn::binary_reader_transport(reader));
-        ::apache::thrift::protocol::TBinaryProtocol proto(transport);
-        ::dsn::unmarshall_rpc_args<read_request_header>(&proto, val, &read_request_header::read);
-    };
-
-    // ---------- write_request_header -------------
-    inline void marshall(::dsn::binary_writer& writer, const write_request_header& val)
-    {
-        boost::shared_ptr< ::dsn::binary_writer_transport> transport(new ::dsn::binary_writer_transport(writer));
-        ::apache::thrift::protocol::TBinaryProtocol proto(transport);
-        ::dsn::marshall_rpc_args<write_request_header>(&proto, val, &write_request_header::write);
-    };
-
-    inline void unmarshall(::dsn::binary_reader& reader, /*out*/ write_request_header& val)
-    {
-        boost::shared_ptr< ::dsn::binary_reader_transport> transport(new ::dsn::binary_reader_transport(reader));
-        ::apache::thrift::protocol::TBinaryProtocol proto(transport);
-        ::dsn::unmarshall_rpc_args<write_request_header>(&proto, val, &write_request_header::read);
-    };
-
-    // ---------- rw_response_header -------------
-    inline void marshall(::dsn::binary_writer& writer, const rw_response_header& val)
-    {
-        boost::shared_ptr< ::dsn::binary_writer_transport> transport(new ::dsn::binary_writer_transport(writer));
-        ::apache::thrift::protocol::TBinaryProtocol proto(transport);
-        ::dsn::marshall_rpc_args<rw_response_header>(&proto, val, &rw_response_header::write);
-    };
-
-    inline void unmarshall(::dsn::binary_reader& reader, /*out*/ rw_response_header& val)
-    {
-        boost::shared_ptr< ::dsn::binary_reader_transport> transport(new ::dsn::binary_reader_transport(reader));
-        ::apache::thrift::protocol::TBinaryProtocol proto(transport);
-        ::dsn::unmarshall_rpc_args<rw_response_header>(&proto, val, &rw_response_header::read);
-    };
-
-    // ---------- prepare_ack -------------
-    inline void marshall(::dsn::binary_writer& writer, const prepare_ack& val)
-    {
-        boost::shared_ptr< ::dsn::binary_writer_transport> transport(new ::dsn::binary_writer_transport(writer));
-        ::apache::thrift::protocol::TBinaryProtocol proto(transport);
-        ::dsn::marshall_rpc_args<prepare_ack>(&proto, val, &prepare_ack::write);
-    };
-
-    inline void unmarshall(::dsn::binary_reader& reader, /*out*/ prepare_ack& val)
-    {
-        boost::shared_ptr< ::dsn::binary_reader_transport> transport(new ::dsn::binary_reader_transport(reader));
-        ::apache::thrift::protocol::TBinaryProtocol proto(transport);
-        ::dsn::unmarshall_rpc_args<prepare_ack>(&proto, val, &prepare_ack::read);
-    };
-
-    // ---------- learn_state -------------
-    inline void marshall(::dsn::binary_writer& writer, const learn_state& val)
-    {
-        boost::shared_ptr< ::dsn::binary_writer_transport> transport(new ::dsn::binary_writer_transport(writer));
-        ::apache::thrift::protocol::TBinaryProtocol proto(transport);
-        ::dsn::marshall_rpc_args<learn_state>(&proto, val, &learn_state::write);
-    };
-
-    inline void unmarshall(::dsn::binary_reader& reader, /*out*/ learn_state& val)
-    {
-        boost::shared_ptr< ::dsn::binary_reader_transport> transport(new ::dsn::binary_reader_transport(reader));
-        ::apache::thrift::protocol::TBinaryProtocol proto(transport);
-        ::dsn::unmarshall_rpc_args<learn_state>(&proto, val, &learn_state::read);
-    };
-
-    // ---------- learn_request -------------
-    inline void marshall(::dsn::binary_writer& writer, const learn_request& val)
-    {
-        boost::shared_ptr< ::dsn::binary_writer_transport> transport(new ::dsn::binary_writer_transport(writer));
-        ::apache::thrift::protocol::TBinaryProtocol proto(transport);
-        ::dsn::marshall_rpc_args<learn_request>(&proto, val, &learn_request::write);
-    };
-
-    inline void unmarshall(::dsn::binary_reader& reader, /*out*/ learn_request& val)
-    {
-        boost::shared_ptr< ::dsn::binary_reader_transport> transport(new ::dsn::binary_reader_transport(reader));
-        ::apache::thrift::protocol::TBinaryProtocol proto(transport);
-        ::dsn::unmarshall_rpc_args<learn_request>(&proto, val, &learn_request::read);
-    };
-
-    // ---------- learn_response -------------
-    inline void marshall(::dsn::binary_writer& writer, const learn_response& val)
-    {
-        boost::shared_ptr< ::dsn::binary_writer_transport> transport(new ::dsn::binary_writer_transport(writer));
-        ::apache::thrift::protocol::TBinaryProtocol proto(transport);
-        ::dsn::marshall_rpc_args<learn_response>(&proto, val, &learn_response::write);
-    };
-
-    inline void unmarshall(::dsn::binary_reader& reader, /*out*/ learn_response& val)
-    {
-        boost::shared_ptr< ::dsn::binary_reader_transport> transport(new ::dsn::binary_reader_transport(reader));
-        ::apache::thrift::protocol::TBinaryProtocol proto(transport);
-        ::dsn::unmarshall_rpc_args<learn_response>(&proto, val, &learn_response::read);
-    };
-
-    // ---------- group_check_request -------------
-    inline void marshall(::dsn::binary_writer& writer, const group_check_request& val)
-    {
-        boost::shared_ptr< ::dsn::binary_writer_transport> transport(new ::dsn::binary_writer_transport(writer));
-        ::apache::thrift::protocol::TBinaryProtocol proto(transport);
-        ::dsn::marshall_rpc_args<group_check_request>(&proto, val, &group_check_request::write);
-    };
-
-    inline void unmarshall(::dsn::binary_reader& reader, /*out*/ group_check_request& val)
-    {
-        boost::shared_ptr< ::dsn::binary_reader_transport> transport(new ::dsn::binary_reader_transport(reader));
-        ::apache::thrift::protocol::TBinaryProtocol proto(transport);
-        ::dsn::unmarshall_rpc_args<group_check_request>(&proto, val, &group_check_request::read);
-    };
-
-    // ---------- group_check_response -------------
-    inline void marshall(::dsn::binary_writer& writer, const group_check_response& val)
-    {
-        boost::shared_ptr< ::dsn::binary_writer_transport> transport(new ::dsn::binary_writer_transport(writer));
-        ::apache::thrift::protocol::TBinaryProtocol proto(transport);
-        ::dsn::marshall_rpc_args<group_check_response>(&proto, val, &group_check_response::write);
-    };
-
-    inline void unmarshall(::dsn::binary_reader& reader, /*out*/ group_check_response& val)
-    {
-        boost::shared_ptr< ::dsn::binary_reader_transport> transport(new ::dsn::binary_reader_transport(reader));
-        ::apache::thrift::protocol::TBinaryProtocol proto(transport);
-        ::dsn::unmarshall_rpc_args<group_check_response>(&proto, val, &group_check_response::read);
-    };
-
-    // ---------- app_info -------------
-    inline void marshall(::dsn::binary_writer& writer, const app_info& val)
-    {
-        boost::shared_ptr< ::dsn::binary_writer_transport> transport(new ::dsn::binary_writer_transport(writer));
-        ::apache::thrift::protocol::TBinaryProtocol proto(transport);
-        ::dsn::marshall_rpc_args<app_info>(&proto, val, &app_info::write);
-    };
-
-    inline void unmarshall(::dsn::binary_reader& reader, /*out*/ app_info& val)
-    {
-        boost::shared_ptr< ::dsn::binary_reader_transport> transport(new ::dsn::binary_reader_transport(reader));
-        ::apache::thrift::protocol::TBinaryProtocol proto(transport);
-        ::dsn::unmarshall_rpc_args<app_info>(&proto, val, &app_info::read);
-    };
-
-    // ---------- node_info -------------
-    inline void marshall(::dsn::binary_writer& writer, const node_info& val)
-    {
-        boost::shared_ptr< ::dsn::binary_writer_transport> transport(new ::dsn::binary_writer_transport(writer));
-        ::apache::thrift::protocol::TBinaryProtocol proto(transport);
-        ::dsn::marshall_rpc_args<node_info>(&proto, val, &node_info::write);
-    };
-
-    inline void unmarshall(::dsn::binary_reader& reader, /*out*/ node_info& val)
-    {
-        boost::shared_ptr< ::dsn::binary_reader_transport> transport(new ::dsn::binary_reader_transport(reader));
-        ::apache::thrift::protocol::TBinaryProtocol proto(transport);
-        ::dsn::unmarshall_rpc_args<node_info>(&proto, val, &node_info::read);
-    };
-
-    // ---------- meta_response_header -------------
-    inline void marshall(::dsn::binary_writer& writer, const meta_response_header& val)
-    {
-        boost::shared_ptr< ::dsn::binary_writer_transport> transport(new ::dsn::binary_writer_transport(writer));
-        ::apache::thrift::protocol::TBinaryProtocol proto(transport);
-        ::dsn::marshall_rpc_args<meta_response_header>(&proto, val, &meta_response_header::write);
-    };
-
-    inline void unmarshall(::dsn::binary_reader& reader, /*out*/ meta_response_header& val)
-    {
-        boost::shared_ptr< ::dsn::binary_reader_transport> transport(new ::dsn::binary_reader_transport(reader));
-        ::apache::thrift::protocol::TBinaryProtocol proto(transport);
-        ::dsn::unmarshall_rpc_args<meta_response_header>(&proto, val, &meta_response_header::read);
-    };
-
-    // ---------- configuration_update_request -------------
-    inline void marshall(::dsn::binary_writer& writer, const configuration_update_request& val)
-    {
-        boost::shared_ptr< ::dsn::binary_writer_transport> transport(new ::dsn::binary_writer_transport(writer));
-        ::apache::thrift::protocol::TBinaryProtocol proto(transport);
-        ::dsn::marshall_rpc_args<configuration_update_request>(&proto, val, &configuration_update_request::write);
-    };
-
-    inline void unmarshall(::dsn::binary_reader& reader, /*out*/ configuration_update_request& val)
-    {
-        boost::shared_ptr< ::dsn::binary_reader_transport> transport(new ::dsn::binary_reader_transport(reader));
-        ::apache::thrift::protocol::TBinaryProtocol proto(transport);
-        ::dsn::unmarshall_rpc_args<configuration_update_request>(&proto, val, &configuration_update_request::read);
-    };
-
-    // ---------- configuration_update_response -------------
-    inline void marshall(::dsn::binary_writer& writer, const configuration_update_response& val)
-    {
-        boost::shared_ptr< ::dsn::binary_writer_transport> transport(new ::dsn::binary_writer_transport(writer));
-        ::apache::thrift::protocol::TBinaryProtocol proto(transport);
-        ::dsn::marshall_rpc_args<configuration_update_response>(&proto, val, &configuration_update_response::write);
-    };
-
-    inline void unmarshall(::dsn::binary_reader& reader, /*out*/ configuration_update_response& val)
-    {
-        boost::shared_ptr< ::dsn::binary_reader_transport> transport(new ::dsn::binary_reader_transport(reader));
-        ::apache::thrift::protocol::TBinaryProtocol proto(transport);
-        ::dsn::unmarshall_rpc_args<configuration_update_response>(&proto, val, &configuration_update_response::read);
-    };
-
-    // ---------- configuration_query_by_node_request -------------
-    inline void marshall(::dsn::binary_writer& writer, const configuration_query_by_node_request& val)
-    {
-        boost::shared_ptr< ::dsn::binary_writer_transport> transport(new ::dsn::binary_writer_transport(writer));
-        ::apache::thrift::protocol::TBinaryProtocol proto(transport);
-        ::dsn::marshall_rpc_args<configuration_query_by_node_request>(&proto, val, &configuration_query_by_node_request::write);
-    };
-
-    inline void unmarshall(::dsn::binary_reader& reader, /*out*/ configuration_query_by_node_request& val)
-    {
-        boost::shared_ptr< ::dsn::binary_reader_transport> transport(new ::dsn::binary_reader_transport(reader));
-        ::apache::thrift::protocol::TBinaryProtocol proto(transport);
-        ::dsn::unmarshall_rpc_args<configuration_query_by_node_request>(&proto, val, &configuration_query_by_node_request::read);
-    };
-
-    // ---------- create_app_options -------------
-    inline void marshall(::dsn::binary_writer& writer, const create_app_options& val)
-    {
-        boost::shared_ptr< ::dsn::binary_writer_transport> transport(new ::dsn::binary_writer_transport(writer));
-        ::apache::thrift::protocol::TBinaryProtocol proto(transport);
-        ::dsn::marshall_rpc_args<create_app_options>(&proto, val, &create_app_options::write);
-    };
-
-    inline void unmarshall(::dsn::binary_reader& reader, /*out*/ create_app_options& val)
-    {
-        boost::shared_ptr< ::dsn::binary_reader_transport> transport(new ::dsn::binary_reader_transport(reader));
-        ::apache::thrift::protocol::TBinaryProtocol proto(transport);
-        ::dsn::unmarshall_rpc_args<create_app_options>(&proto, val, &create_app_options::read);
-    };
-
-    // ---------- configuration_create_app_request -------------
-    inline void marshall(::dsn::binary_writer& writer, const configuration_create_app_request& val)
-    {
-        boost::shared_ptr< ::dsn::binary_writer_transport> transport(new ::dsn::binary_writer_transport(writer));
-        ::apache::thrift::protocol::TBinaryProtocol proto(transport);
-        ::dsn::marshall_rpc_args<configuration_create_app_request>(&proto, val, &configuration_create_app_request::write);
-    };
-
-    inline void unmarshall(::dsn::binary_reader& reader, /*out*/ configuration_create_app_request& val)
-    {
-        boost::shared_ptr< ::dsn::binary_reader_transport> transport(new ::dsn::binary_reader_transport(reader));
-        ::apache::thrift::protocol::TBinaryProtocol proto(transport);
-        ::dsn::unmarshall_rpc_args<configuration_create_app_request>(&proto, val, &configuration_create_app_request::read);
-    };
-
-    // ---------- drop_app_options -------------
-    inline void marshall(::dsn::binary_writer& writer, const drop_app_options& val)
-    {
-        boost::shared_ptr< ::dsn::binary_writer_transport> transport(new ::dsn::binary_writer_transport(writer));
-        ::apache::thrift::protocol::TBinaryProtocol proto(transport);
-        ::dsn::marshall_rpc_args<drop_app_options>(&proto, val, &drop_app_options::write);
-    };
-
-    inline void unmarshall(::dsn::binary_reader& reader, /*out*/ drop_app_options& val)
-    {
-        boost::shared_ptr< ::dsn::binary_reader_transport> transport(new ::dsn::binary_reader_transport(reader));
-        ::apache::thrift::protocol::TBinaryProtocol proto(transport);
-        ::dsn::unmarshall_rpc_args<drop_app_options>(&proto, val, &drop_app_options::read);
-    };
-
-    // ---------- configuration_drop_app_request -------------
-    inline void marshall(::dsn::binary_writer& writer, const configuration_drop_app_request& val)
-    {
-        boost::shared_ptr< ::dsn::binary_writer_transport> transport(new ::dsn::binary_writer_transport(writer));
-        ::apache::thrift::protocol::TBinaryProtocol proto(transport);
-        ::dsn::marshall_rpc_args<configuration_drop_app_request>(&proto, val, &configuration_drop_app_request::write);
-    };
-
-    inline void unmarshall(::dsn::binary_reader& reader, /*out*/ configuration_drop_app_request& val)
-    {
-        boost::shared_ptr< ::dsn::binary_reader_transport> transport(new ::dsn::binary_reader_transport(reader));
-        ::apache::thrift::protocol::TBinaryProtocol proto(transport);
-        ::dsn::unmarshall_rpc_args<configuration_drop_app_request>(&proto, val, &configuration_drop_app_request::read);
-    };
-
-    // ---------- configuration_list_apps_request -------------
-    inline void marshall(::dsn::binary_writer& writer, const configuration_list_apps_request& val)
-    {
-        boost::shared_ptr< ::dsn::binary_writer_transport> transport(new ::dsn::binary_writer_transport(writer));
-        ::apache::thrift::protocol::TBinaryProtocol proto(transport);
-        ::dsn::marshall_rpc_args<configuration_list_apps_request>(&proto, val, &configuration_list_apps_request::write);
-    };
-
-    inline void unmarshall(::dsn::binary_reader& reader, /*out*/ configuration_list_apps_request& val)
-    {
-        boost::shared_ptr< ::dsn::binary_reader_transport> transport(new ::dsn::binary_reader_transport(reader));
-        ::apache::thrift::protocol::TBinaryProtocol proto(transport);
-        ::dsn::unmarshall_rpc_args<configuration_list_apps_request>(&proto, val, &configuration_list_apps_request::read);
-    };
-
-    // ---------- configuration_list_nodes_request -------------
-    inline void marshall(::dsn::binary_writer& writer, const configuration_list_nodes_request& val)
-    {
-        boost::shared_ptr< ::dsn::binary_writer_transport> transport(new ::dsn::binary_writer_transport(writer));
-        ::apache::thrift::protocol::TBinaryProtocol proto(transport);
-        ::dsn::marshall_rpc_args<configuration_list_nodes_request>(&proto, val, &configuration_list_nodes_request::write);
-    };
-
-    inline void unmarshall(::dsn::binary_reader& reader, /*out*/ configuration_list_nodes_request& val)
-    {
-        boost::shared_ptr< ::dsn::binary_reader_transport> transport(new ::dsn::binary_reader_transport(reader));
-        ::apache::thrift::protocol::TBinaryProtocol proto(transport);
-        ::dsn::unmarshall_rpc_args<configuration_list_nodes_request>(&proto, val, &configuration_list_nodes_request::read);
-    };
-
-    // ---------- configuration_create_app_response -------------
-    inline void marshall(::dsn::binary_writer& writer, const configuration_create_app_response& val)
-    {
-        boost::shared_ptr< ::dsn::binary_writer_transport> transport(new ::dsn::binary_writer_transport(writer));
-        ::apache::thrift::protocol::TBinaryProtocol proto(transport);
-        ::dsn::marshall_rpc_args<configuration_create_app_response>(&proto, val, &configuration_create_app_response::write);
-    };
-
-    inline void unmarshall(::dsn::binary_reader& reader, /*out*/ configuration_create_app_response& val)
-    {
-        boost::shared_ptr< ::dsn::binary_reader_transport> transport(new ::dsn::binary_reader_transport(reader));
-        ::apache::thrift::protocol::TBinaryProtocol proto(transport);
-        ::dsn::unmarshall_rpc_args<configuration_create_app_response>(&proto, val, &configuration_create_app_response::read);
-    };
-
-    // ---------- configuration_drop_app_response -------------
-    inline void marshall(::dsn::binary_writer& writer, const configuration_drop_app_response& val)
-    {
-        boost::shared_ptr< ::dsn::binary_writer_transport> transport(new ::dsn::binary_writer_transport(writer));
-        ::apache::thrift::protocol::TBinaryProtocol proto(transport);
-        ::dsn::marshall_rpc_args<configuration_drop_app_response>(&proto, val, &configuration_drop_app_response::write);
-    };
-
-    inline void unmarshall(::dsn::binary_reader& reader, /*out*/ configuration_drop_app_response& val)
-    {
-        boost::shared_ptr< ::dsn::binary_reader_transport> transport(new ::dsn::binary_reader_transport(reader));
-        ::apache::thrift::protocol::TBinaryProtocol proto(transport);
-        ::dsn::unmarshall_rpc_args<configuration_drop_app_response>(&proto, val, &configuration_drop_app_response::read);
-    };
-
-    // ---------- configuration_list_apps_response -------------
-    inline void marshall(::dsn::binary_writer& writer, const configuration_list_apps_response& val)
-    {
-        boost::shared_ptr< ::dsn::binary_writer_transport> transport(new ::dsn::binary_writer_transport(writer));
-        ::apache::thrift::protocol::TBinaryProtocol proto(transport);
-        ::dsn::marshall_rpc_args<configuration_list_apps_response>(&proto, val, &configuration_list_apps_response::write);
-    };
-
-    inline void unmarshall(::dsn::binary_reader& reader, /*out*/ configuration_list_apps_response& val)
-    {
-        boost::shared_ptr< ::dsn::binary_reader_transport> transport(new ::dsn::binary_reader_transport(reader));
-        ::apache::thrift::protocol::TBinaryProtocol proto(transport);
-        ::dsn::unmarshall_rpc_args<configuration_list_apps_response>(&proto, val, &configuration_list_apps_response::read);
-    };
-
-    // ---------- configuration_list_nodes_response -------------
-    inline void marshall(::dsn::binary_writer& writer, const configuration_list_nodes_response& val)
-    {
-        boost::shared_ptr< ::dsn::binary_writer_transport> transport(new ::dsn::binary_writer_transport(writer));
-        ::apache::thrift::protocol::TBinaryProtocol proto(transport);
-        ::dsn::marshall_rpc_args<configuration_list_nodes_response>(&proto, val, &configuration_list_nodes_response::write);
-    };
-
-    inline void unmarshall(::dsn::binary_reader& reader, /*out*/ configuration_list_nodes_response& val)
-    {
-        boost::shared_ptr< ::dsn::binary_reader_transport> transport(new ::dsn::binary_reader_transport(reader));
-        ::apache::thrift::protocol::TBinaryProtocol proto(transport);
-        ::dsn::unmarshall_rpc_args<configuration_list_nodes_response>(&proto, val, &configuration_list_nodes_response::read);
-    };
-
-    // ---------- configuration_query_by_node_response -------------
-    inline void marshall(::dsn::binary_writer& writer, const configuration_query_by_node_response& val)
-    {
-        boost::shared_ptr< ::dsn::binary_writer_transport> transport(new ::dsn::binary_writer_transport(writer));
-        ::apache::thrift::protocol::TBinaryProtocol proto(transport);
-        ::dsn::marshall_rpc_args<configuration_query_by_node_response>(&proto, val, &configuration_query_by_node_response::write);
-    };
-
-    inline void unmarshall(::dsn::binary_reader& reader, /*out*/ configuration_query_by_node_response& val)
-    {
-        boost::shared_ptr< ::dsn::binary_reader_transport> transport(new ::dsn::binary_reader_transport(reader));
-        ::apache::thrift::protocol::TBinaryProtocol proto(transport);
-        ::dsn::unmarshall_rpc_args<configuration_query_by_node_response>(&proto, val, &configuration_query_by_node_response::read);
-    };
-
-    // ---------- configuration_query_by_index_request -------------
-    inline void marshall(::dsn::binary_writer& writer, const configuration_query_by_index_request& val)
-    {
-        boost::shared_ptr< ::dsn::binary_writer_transport> transport(new ::dsn::binary_writer_transport(writer));
-        ::apache::thrift::protocol::TBinaryProtocol proto(transport);
-        ::dsn::marshall_rpc_args<configuration_query_by_index_request>(&proto, val, &configuration_query_by_index_request::write);
-    };
-
-    inline void unmarshall(::dsn::binary_reader& reader, /*out*/ configuration_query_by_index_request& val)
-    {
-        boost::shared_ptr< ::dsn::binary_reader_transport> transport(new ::dsn::binary_reader_transport(reader));
-        ::apache::thrift::protocol::TBinaryProtocol proto(transport);
-        ::dsn::unmarshall_rpc_args<configuration_query_by_index_request>(&proto, val, &configuration_query_by_index_request::read);
-    };
-
-    // ---------- configuration_query_by_index_response -------------
-    inline void marshall(::dsn::binary_writer& writer, const configuration_query_by_index_response& val)
-    {
-        boost::shared_ptr< ::dsn::binary_writer_transport> transport(new ::dsn::binary_writer_transport(writer));
-        ::apache::thrift::protocol::TBinaryProtocol proto(transport);
-        ::dsn::marshall_rpc_args<configuration_query_by_index_response>(&proto, val, &configuration_query_by_index_response::write);
-    };
-
-    inline void unmarshall(::dsn::binary_reader& reader, /*out*/ configuration_query_by_index_response& val)
-    {
-        boost::shared_ptr< ::dsn::binary_reader_transport> transport(new ::dsn::binary_reader_transport(reader));
-        ::apache::thrift::protocol::TBinaryProtocol proto(transport);
-        ::dsn::unmarshall_rpc_args<configuration_query_by_index_response>(&proto, val, &configuration_query_by_index_response::read);
-    };
-
-    // ---------- query_replica_decree_request -------------
-    inline void marshall(::dsn::binary_writer& writer, const query_replica_decree_request& val)
-    {
-        boost::shared_ptr< ::dsn::binary_writer_transport> transport(new ::dsn::binary_writer_transport(writer));
-        ::apache::thrift::protocol::TBinaryProtocol proto(transport);
-        ::dsn::marshall_rpc_args<query_replica_decree_request>(&proto, val, &query_replica_decree_request::write);
-    };
-
-    inline void unmarshall(::dsn::binary_reader& reader, /*out*/ query_replica_decree_request& val)
-    {
-        boost::shared_ptr< ::dsn::binary_reader_transport> transport(new ::dsn::binary_reader_transport(reader));
-        ::apache::thrift::protocol::TBinaryProtocol proto(transport);
-        ::dsn::unmarshall_rpc_args<query_replica_decree_request>(&proto, val, &query_replica_decree_request::read);
-    };
-
-    // ---------- query_replica_decree_response -------------
-    inline void marshall(::dsn::binary_writer& writer, const query_replica_decree_response& val)
-    {
-        boost::shared_ptr< ::dsn::binary_writer_transport> transport(new ::dsn::binary_writer_transport(writer));
-        ::apache::thrift::protocol::TBinaryProtocol proto(transport);
-        ::dsn::marshall_rpc_args<query_replica_decree_response>(&proto, val, &query_replica_decree_response::write);
-    };
-
-    inline void unmarshall(::dsn::binary_reader& reader, /*out*/ query_replica_decree_response& val)
-    {
-        boost::shared_ptr< ::dsn::binary_reader_transport> transport(new ::dsn::binary_reader_transport(reader));
-        ::apache::thrift::protocol::TBinaryProtocol proto(transport);
-        ::dsn::unmarshall_rpc_args<query_replica_decree_response>(&proto, val, &query_replica_decree_response::read);
-    };
-
-} } 
-
-=======
->>>>>>> 0647eb3f
 
 # else // use rDSN's data encoding/decoding
 
@@ -1165,7 +604,6 @@
         partition_configuration config;
         config_type type;
         ::dsn::rpc_address node;
-        bool is_stateful;
     };
 
     inline void marshall(::dsn::binary_writer& writer, const configuration_update_request& val)
@@ -1173,24 +611,14 @@
         marshall(writer, val.config);
         marshall(writer, val.type);
         marshall(writer, val.node);
-<<<<<<< HEAD
-        marshall(writer, val.is_stateful);
-    };
-=======
-    }
->>>>>>> 0647eb3f
+    }
 
     inline void unmarshall(::dsn::binary_reader& reader, /*out*/ configuration_update_request& val)
     {
         unmarshall(reader, val.config);
         unmarshall(reader, val.type);
         unmarshall(reader, val.node);
-<<<<<<< HEAD
-        unmarshall(reader, val.is_stateful);
-    };
-=======
-    }
->>>>>>> 0647eb3f
+    }
 
     // ---------- configuration_update_response -------------
     struct configuration_update_response
@@ -1211,8 +639,6 @@
         unmarshall(reader, val.config);
     }
 
-<<<<<<< HEAD
-=======
     // ---------- configuration_proposal_request -------------
     struct configuration_proposal_request
     {
@@ -1241,7 +667,6 @@
         unmarshall(reader, val.is_upgrade);
     }
 
->>>>>>> 0647eb3f
     // ---------- configuration_query_by_node_request -------------
     struct configuration_query_by_node_request
     {
@@ -1265,7 +690,6 @@
         int32_t replica_count;
         bool success_if_exist;
         std::string app_type;
-        bool is_stateful;
     };
 
     inline void marshall(::dsn::binary_writer& writer, const create_app_options& val)
@@ -1274,12 +698,7 @@
         marshall(writer, val.replica_count);
         marshall(writer, val.success_if_exist);
         marshall(writer, val.app_type);
-<<<<<<< HEAD
-        marshall(writer, val.is_stateful);
-    };
-=======
-    }
->>>>>>> 0647eb3f
+    }
 
     inline void unmarshall(::dsn::binary_reader& reader, /*out*/ create_app_options& val)
     {
@@ -1287,12 +706,7 @@
         unmarshall(reader, val.replica_count);
         unmarshall(reader, val.success_if_exist);
         unmarshall(reader, val.app_type);
-<<<<<<< HEAD
-        unmarshall(reader, val.is_stateful);
-    };
-=======
-    }
->>>>>>> 0647eb3f
+    }
 
     // ---------- configuration_create_app_request -------------
     struct configuration_create_app_request
