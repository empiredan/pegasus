--- conflicted
+++ resolved
@@ -2,7 +2,6 @@
 require_once($argv[1]); // type.php
 require_once($argv[2]); // program.php
 $file_prefix = $argv[3];
-<<<<<<< HEAD
 $idl_format = $argv[4];
 
 global $inc_lib;
@@ -11,8 +10,6 @@
 {
     $inc_lib = "libprotobufd.lib";
 }
-=======
->>>>>>> 0232d8ce
 ?>
 cmake_minimum_required(VERSION 2.8.8)
 
